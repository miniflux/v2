--- conflicted
+++ resolved
@@ -12,11 +12,8 @@
 	"miniflux.app/logger"
 )
 
-<<<<<<< HEAD
-const schemaVersion = 35
-=======
+const schemaVersion = 39
 const schemaVersion = 38
->>>>>>> 7da72cf8
 
 // Migrate executes database migrations.
 func Migrate(db *sql.DB) {
