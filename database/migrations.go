// SPDX-FileCopyrightText: Copyright The Miniflux Authors. All rights reserved.
// SPDX-License-Identifier: Apache-2.0

package database // import "miniflux.app/database"

import (
	"database/sql"
)

var schemaVersion = len(migrations)

// Order is important. Add new migrations at the end of the list.
var migrations = []func(tx *sql.Tx) error{
	func(tx *sql.Tx) (err error) {
		sql := `
			CREATE TABLE schema_version (
				version text not null
			);

			CREATE TABLE users (
				id serial not null,
				username text not null unique,
				password text,
				is_admin bool default 'f',
				language text default 'en_US',
				timezone text default 'UTC',
				theme text default 'default',
				last_login_at timestamp with time zone,
				primary key (id)
			);

			CREATE TABLE sessions (
				id serial not null,
				user_id int not null,
				token text not null unique,
				created_at timestamp with time zone default now(),
				user_agent text,
				ip text,
				primary key (id),
				unique (user_id, token),
				foreign key (user_id) references users(id) on delete cascade
			);

			CREATE TABLE categories (
				id serial not null,
				user_id int not null,
				title text not null,
				primary key (id),
				unique (user_id, title),
				foreign key (user_id) references users(id) on delete cascade
			);

			CREATE TABLE feeds (
				id bigserial not null,
				user_id int not null,
				category_id int not null,
				title text not null,
				feed_url text not null,
				site_url text not null,
				checked_at timestamp with time zone default now(),
				etag_header text default '',
				last_modified_header text default '',
				parsing_error_msg text default '',
				parsing_error_count int default 0,
				primary key (id),
				unique (user_id, feed_url),
				foreign key (user_id) references users(id) on delete cascade,
				foreign key (category_id) references categories(id) on delete cascade
			);

			CREATE TYPE entry_status as enum('unread', 'read', 'removed');

			CREATE TABLE entries (
				id bigserial not null,
				user_id int not null,
				feed_id bigint not null,
				hash text not null,
				published_at timestamp with time zone not null,
				title text not null,
				url text not null,
				author text,
				content text,
				status entry_status default 'unread',
				primary key (id),
				unique (feed_id, hash),
				foreign key (user_id) references users(id) on delete cascade,
				foreign key (feed_id) references feeds(id) on delete cascade
			);

			CREATE INDEX entries_feed_idx on entries using btree(feed_id);

			CREATE TABLE enclosures (
				id bigserial not null,
				user_id int not null,
				entry_id bigint not null,
				url text not null,
				size int default 0,
				mime_type text default '',
				primary key (id),
				foreign key (user_id) references users(id) on delete cascade,
				foreign key (entry_id) references entries(id) on delete cascade
			);

			CREATE TABLE icons (
				id bigserial not null,
				hash text not null unique,
				mime_type text not null,
				content bytea not null,
				primary key (id)
			);

			CREATE TABLE feed_icons (
				feed_id bigint not null,
				icon_id bigint not null,
				primary key(feed_id, icon_id),
				foreign key (feed_id) references feeds(id) on delete cascade,
				foreign key (icon_id) references icons(id) on delete cascade
			);
		`
		_, err = tx.Exec(sql)
		return err
	},
	func(tx *sql.Tx) (err error) {
		sql := `
			CREATE EXTENSION IF NOT EXISTS hstore;
			ALTER TABLE users ADD COLUMN extra hstore;
			CREATE INDEX users_extra_idx ON users using gin(extra);
		`
		_, err = tx.Exec(sql)
		return err
	},
	func(tx *sql.Tx) (err error) {
		sql := `
			CREATE TABLE tokens (
				id text not null,
				value text not null,
				created_at timestamp with time zone not null default now(),
				primary key(id, value)
			);
		`
		_, err = tx.Exec(sql)
		return err
	},
	func(tx *sql.Tx) (err error) {
		sql := `
			CREATE TYPE entry_sorting_direction AS enum('asc', 'desc');
			ALTER TABLE users ADD COLUMN entry_direction entry_sorting_direction default 'asc';
		`
		_, err = tx.Exec(sql)
		return err
	},
	func(tx *sql.Tx) (err error) {
		sql := `
			CREATE TABLE integrations (
				user_id int not null,
				pinboard_enabled bool default 'f',
				pinboard_token text default '',
				pinboard_tags text default 'miniflux',
				pinboard_mark_as_unread bool default 'f',
				instapaper_enabled bool default 'f',
				instapaper_username text default '',
				instapaper_password text default '',
				fever_enabled bool default 'f',
				fever_username text default '',
				fever_password text default '',
				fever_token text default '',
				primary key(user_id)
			);
		`
		_, err = tx.Exec(sql)
		return err
	},
	func(tx *sql.Tx) (err error) {
		sql := `ALTER TABLE feeds ADD COLUMN scraper_rules text default ''`
		_, err = tx.Exec(sql)
		return err
	},
	func(tx *sql.Tx) (err error) {
		sql := `ALTER TABLE feeds ADD COLUMN rewrite_rules text default ''`
		_, err = tx.Exec(sql)
		return err
	},
	func(tx *sql.Tx) (err error) {
		sql := `ALTER TABLE feeds ADD COLUMN crawler boolean default 'f'`
		_, err = tx.Exec(sql)
		return err
	},
	func(tx *sql.Tx) (err error) {
		sql := `ALTER TABLE sessions rename to user_sessions`
		_, err = tx.Exec(sql)
		return err
	},
	func(tx *sql.Tx) (err error) {
		sql := `
			DROP TABLE tokens;

			CREATE TABLE sessions (
				id text not null,
				data jsonb not null,
				created_at timestamp with time zone not null default now(),
				primary key(id)
			);
		`
		_, err = tx.Exec(sql)
		return err
	},
	func(tx *sql.Tx) (err error) {
		sql := `
			ALTER TABLE integrations ADD COLUMN wallabag_enabled bool default 'f';
			ALTER TABLE integrations ADD COLUMN wallabag_url text default '';
			ALTER TABLE integrations ADD COLUMN wallabag_client_id text default '';
			ALTER TABLE integrations ADD COLUMN wallabag_client_secret text default '';
			ALTER TABLE integrations ADD COLUMN wallabag_username text default '';
			ALTER TABLE integrations ADD COLUMN wallabag_password text default '';
		`
		_, err = tx.Exec(sql)
		return err
	},
	func(tx *sql.Tx) (err error) {
		sql := `ALTER TABLE entries ADD COLUMN starred bool default 'f'`
		_, err = tx.Exec(sql)
		return err
	},
	func(tx *sql.Tx) (err error) {
		sql := `
			CREATE INDEX entries_user_status_idx ON entries(user_id, status);
			CREATE INDEX feeds_user_category_idx ON feeds(user_id, category_id);
		`
		_, err = tx.Exec(sql)
		return err
	},
	func(tx *sql.Tx) (err error) {
		sql := `
			ALTER TABLE integrations ADD COLUMN nunux_keeper_enabled bool default 'f';
			ALTER TABLE integrations ADD COLUMN nunux_keeper_url text default '';
			ALTER TABLE integrations ADD COLUMN nunux_keeper_api_key text default '';
		`
		_, err = tx.Exec(sql)
		return err
	},
	func(tx *sql.Tx) (err error) {
		sql := `ALTER TABLE enclosures ALTER COLUMN size SET DATA TYPE bigint`
		_, err = tx.Exec(sql)
		return err
	},
	func(tx *sql.Tx) (err error) {
		sql := `ALTER TABLE entries ADD COLUMN comments_url text default ''`
		_, err = tx.Exec(sql)
		return err
	},
	func(tx *sql.Tx) (err error) {
		sql := `
			ALTER TABLE integrations ADD COLUMN pocket_enabled bool default 'f';
			ALTER TABLE integrations ADD COLUMN pocket_access_token text default '';
			ALTER TABLE integrations ADD COLUMN pocket_consumer_key text default '';
		`
		_, err = tx.Exec(sql)
		return err
	},
	func(tx *sql.Tx) (err error) {
		sql := `
			ALTER TABLE user_sessions ALTER COLUMN ip SET DATA TYPE inet using ip::inet;
		`
		_, err = tx.Exec(sql)
		return err
	},
	func(tx *sql.Tx) (err error) {
		sql := `
			ALTER TABLE feeds ADD COLUMN username text default '';
			ALTER TABLE feeds ADD COLUMN password text default '';
		`
		_, err = tx.Exec(sql)
		return err
	},
	func(tx *sql.Tx) (err error) {
		sql := `
			ALTER TABLE entries ADD COLUMN document_vectors tsvector;
			UPDATE entries SET document_vectors = to_tsvector(substring(title || ' ' || coalesce(content, '') for 1000000));
			CREATE INDEX document_vectors_idx ON entries USING gin(document_vectors);
		`
		_, err = tx.Exec(sql)
		return err
	},
	func(tx *sql.Tx) (err error) {
		sql := `ALTER TABLE feeds ADD COLUMN user_agent text default ''`
		_, err = tx.Exec(sql)
		return err
	},
	func(tx *sql.Tx) (err error) {
		sql := `
			UPDATE
				entries
			SET
				document_vectors = setweight(to_tsvector(substring(coalesce(title, '') for 1000000)), 'A') || setweight(to_tsvector(substring(coalesce(content, '') for 1000000)), 'B')
		`
		_, err = tx.Exec(sql)
		return err
	},
	func(tx *sql.Tx) (err error) {
		sql := `ALTER TABLE users ADD COLUMN keyboard_shortcuts boolean default 't'`
		_, err = tx.Exec(sql)
		return err
	},
	func(tx *sql.Tx) (err error) {
		sql := `ALTER TABLE feeds ADD COLUMN disabled boolean default 'f';`
		_, err = tx.Exec(sql)
		return err
	},
	func(tx *sql.Tx) (err error) {
		sql := `
			ALTER TABLE users ALTER COLUMN theme SET DEFAULT 'light_serif';
			UPDATE users SET theme='light_serif' WHERE theme='default';
			UPDATE users SET theme='light_sans_serif' WHERE theme='sansserif';
			UPDATE users SET theme='dark_serif' WHERE theme='black';
		`
		_, err = tx.Exec(sql)
		return err
	},
	func(tx *sql.Tx) (err error) {
		sql := `
			ALTER TABLE entries ADD COLUMN changed_at timestamp with time zone;
			UPDATE entries SET changed_at = published_at;
			ALTER TABLE entries ALTER COLUMN changed_at SET not null;
		`
		_, err = tx.Exec(sql)
		return err
	},
	func(tx *sql.Tx) (err error) {
		sql := `
			CREATE TABLE api_keys (
				id serial not null,
				user_id int not null references users(id) on delete cascade,
				token text not null unique,
				description text not null,
				last_used_at timestamp with time zone,
				created_at timestamp with time zone default now(),
				primary key(id),
				unique (user_id, description)
			);
		`
		_, err = tx.Exec(sql)
		return err
	},
	func(tx *sql.Tx) (err error) {
		sql := `
			ALTER TABLE entries ADD COLUMN share_code text not null default '';
			CREATE UNIQUE INDEX entries_share_code_idx ON entries USING btree(share_code) WHERE share_code <> '';
		`
		_, err = tx.Exec(sql)
		return err
	},
	func(tx *sql.Tx) (err error) {
		sql := `CREATE INDEX enclosures_user_entry_url_idx ON enclosures(user_id, entry_id, md5(url))`
		_, err = tx.Exec(sql)
		return err
	},
	func(tx *sql.Tx) (err error) {
		sql := `
			ALTER TABLE feeds ADD COLUMN next_check_at timestamp with time zone default now();
			CREATE INDEX entries_user_feed_idx ON entries (user_id, feed_id);
		`
		_, err = tx.Exec(sql)
		return err
	},
	func(tx *sql.Tx) (err error) {
		sql := `ALTER TABLE feeds ADD COLUMN ignore_http_cache bool default false`
		_, err = tx.Exec(sql)
		return err
	},
	func(tx *sql.Tx) (err error) {
		sql := `ALTER TABLE users ADD COLUMN entries_per_page int default 100`
		_, err = tx.Exec(sql)
		return err
	},
	func(tx *sql.Tx) (err error) {
		sql := `ALTER TABLE users ADD COLUMN show_reading_time boolean default 't'`
		_, err = tx.Exec(sql)
		return err
	},
	func(tx *sql.Tx) (err error) {
		sql := `CREATE INDEX entries_id_user_status_idx ON entries USING btree (id, user_id, status)`
		_, err = tx.Exec(sql)
		return err
	},
	func(tx *sql.Tx) (err error) {
		sql := `ALTER TABLE feeds ADD COLUMN fetch_via_proxy bool default false`
		_, err = tx.Exec(sql)
		return err
	},
	func(tx *sql.Tx) (err error) {
		sql := `CREATE INDEX entries_feed_id_status_hash_idx ON entries USING btree (feed_id, status, hash)`
		_, err = tx.Exec(sql)
		return err
	},
	func(tx *sql.Tx) (err error) {
		sql := `CREATE INDEX entries_user_id_status_starred_idx ON entries (user_id, status, starred)`
		_, err = tx.Exec(sql)
		return err
	},
	func(tx *sql.Tx) (err error) {
		sql := `ALTER TABLE users ADD COLUMN entry_swipe boolean default 't'`
		_, err = tx.Exec(sql)
		return err
	},
	func(tx *sql.Tx) (err error) {
		sql := `ALTER TABLE integrations DROP COLUMN fever_password`
		_, err = tx.Exec(sql)
		return err
	},
	func(tx *sql.Tx) (err error) {
		sql := `
			ALTER TABLE feeds
				ADD COLUMN blocklist_rules text not null default '',
				ADD COLUMN keeplist_rules text not null default ''
		`
		_, err = tx.Exec(sql)
		return err
	},
	func(tx *sql.Tx) (err error) {
		sql := `ALTER TABLE entries ADD COLUMN reading_time int not null default 0`
		_, err = tx.Exec(sql)
		return err
	},
	func(tx *sql.Tx) (err error) {
		sql := `
			ALTER TABLE entries ADD COLUMN created_at timestamp with time zone not null default now();
			UPDATE entries SET created_at = published_at;
		`
		_, err = tx.Exec(sql)
		return err
	},
	func(tx *sql.Tx) (err error) {
		_, err = tx.Exec(`
			ALTER TABLE users
				ADD column stylesheet text not null default '',
				ADD column google_id text not null default '',
				ADD column openid_connect_id text not null default ''
		`)
		if err != nil {
			return err
		}

		_, err = tx.Exec(`
			DECLARE my_cursor CURSOR FOR
			SELECT
				id,
				COALESCE(extra->'custom_css', '') as custom_css,
				COALESCE(extra->'google_id', '') as google_id,
				COALESCE(extra->'oidc_id', '') as oidc_id
			FROM users
			FOR UPDATE
		`)
		if err != nil {
			return err
		}
		defer tx.Exec("CLOSE my_cursor")

		for {
			var (
				userID           int64
				customStylesheet string
				googleID         string
				oidcID           string
			)

			if err := tx.QueryRow(`FETCH NEXT FROM my_cursor`).Scan(&userID, &customStylesheet, &googleID, &oidcID); err != nil {
				if err == sql.ErrNoRows {
					break
				}
				return err
			}

			_, err := tx.Exec(
				`UPDATE
					users
				SET
					stylesheet=$2,
					google_id=$3,
					openid_connect_id=$4
				WHERE
					id=$1
				`,
				userID, customStylesheet, googleID, oidcID)
			if err != nil {
				return err
			}
		}

		return err
	},
	func(tx *sql.Tx) (err error) {
		_, err = tx.Exec(`
			ALTER TABLE users DROP COLUMN extra;
			CREATE UNIQUE INDEX users_google_id_idx ON users(google_id) WHERE google_id <> '';
			CREATE UNIQUE INDEX users_openid_connect_id_idx ON users(openid_connect_id) WHERE openid_connect_id <> '';
		`)
		return err
	},
	func(tx *sql.Tx) (err error) {
		_, err = tx.Exec(`
			CREATE INDEX entries_feed_url_idx ON entries(feed_id, url);
			CREATE INDEX entries_user_status_feed_idx ON entries(user_id, status, feed_id);
			CREATE INDEX entries_user_status_changed_idx ON entries(user_id, status, changed_at);
		`)
		return err
	},
	func(tx *sql.Tx) (err error) {
		_, err = tx.Exec(`
			CREATE TABLE acme_cache (
				key varchar(400) not null primary key,
				data bytea not null,
				updated_at timestamptz not null
			);
		`)
		return err
	},
	func(tx *sql.Tx) (err error) {
		_, err = tx.Exec(`
			ALTER TABLE feeds ADD COLUMN allow_self_signed_certificates boolean not null default false
		`)
		return err
	},
	func(tx *sql.Tx) (err error) {
		sql := `
			CREATE TYPE webapp_display_mode AS enum('fullscreen', 'standalone', 'minimal-ui', 'browser');
			ALTER TABLE users ADD COLUMN display_mode webapp_display_mode default 'standalone';
		`
		_, err = tx.Exec(sql)
		return err
	},
	func(tx *sql.Tx) (err error) {
		sql := `ALTER TABLE feeds ADD COLUMN cookie text default ''`
		_, err = tx.Exec(sql)
		return err
	},
	func(tx *sql.Tx) (err error) {
		_, err = tx.Exec(`
			ALTER TABLE categories ADD COLUMN hide_globally boolean not null default false
		`)
		return err
	},
	func(tx *sql.Tx) (err error) {
		_, err = tx.Exec(`
			ALTER TABLE feeds ADD COLUMN hide_globally boolean not null default false
		`)
		return err
	},
	func(tx *sql.Tx) (err error) {
		sql := `
			ALTER TABLE integrations ADD COLUMN telegram_bot_enabled bool default 'f';
			ALTER TABLE integrations ADD COLUMN telegram_bot_token text default '';
			ALTER TABLE integrations ADD COLUMN telegram_bot_chat_id text default '';
		`
		_, err = tx.Exec(sql)
		return err
	},
	func(tx *sql.Tx) (err error) {
		sql := `
			CREATE TYPE entry_sorting_order AS enum('published_at', 'created_at');
			ALTER TABLE users ADD COLUMN entry_order entry_sorting_order default 'published_at';
		`
		_, err = tx.Exec(sql)
		return err
	},
	func(tx *sql.Tx) (err error) {
		sql := `
			ALTER TABLE integrations ADD COLUMN googlereader_enabled bool default 'f';
			ALTER TABLE integrations ADD COLUMN googlereader_username text default '';
			ALTER TABLE integrations ADD COLUMN googlereader_password text default '';
			`
		_, err = tx.Exec(sql)
		return err
	},
	func(tx *sql.Tx) (err error) {
		sql := `
			ALTER TABLE integrations ADD COLUMN espial_enabled bool default 'f';
			ALTER TABLE integrations ADD COLUMN espial_url text default '';
			ALTER TABLE integrations ADD COLUMN espial_api_key text default '';
			ALTER TABLE integrations ADD COLUMN espial_tags text default 'miniflux';
			`
		_, err = tx.Exec(sql)
		return err
	},
	func(tx *sql.Tx) (err error) {
		sql := `
			ALTER TABLE integrations ADD COLUMN linkding_enabled bool default 'f';
			ALTER TABLE integrations ADD COLUMN linkding_url text default '';
			ALTER TABLE integrations ADD COLUMN linkding_api_key text default '';
		`
		_, err = tx.Exec(sql)
		return err
	},
	func(tx *sql.Tx) (err error) {
		_, err = tx.Exec(`
			ALTER TABLE feeds ADD COLUMN url_rewrite_rules text not null default ''
		`)
		return err
	},
	func(tx *sql.Tx) (err error) {
		_, err = tx.Exec(`
			ALTER TABLE users ADD COLUMN default_reading_speed int default 265;
			ALTER TABLE users ADD COLUMN cjk_reading_speed int default 500;
		`)
		return
	},
	func(tx *sql.Tx) (err error) {
		_, err = tx.Exec(`
			ALTER TABLE users ADD COLUMN default_home_page text default 'unread';
		`)
		return
	},
	func(tx *sql.Tx) (err error) {
		_, err = tx.Exec(`
			ALTER TABLE integrations ADD COLUMN wallabag_only_url bool default 'f';
		`)
		return
	},
	func(tx *sql.Tx) (err error) {
		_, err = tx.Exec(`
			ALTER TABLE users ADD COLUMN categories_sorting_order text not null default 'unread_count';
		`)
		return
	},
	func(tx *sql.Tx) (err error) {
		sql := `
			ALTER TABLE integrations ADD COLUMN matrix_bot_enabled bool default 'f';
			ALTER TABLE integrations ADD COLUMN matrix_bot_user text default '';
			ALTER TABLE integrations ADD COLUMN matrix_bot_password text default '';
			ALTER TABLE integrations ADD COLUMN matrix_bot_url text default '';
			ALTER TABLE integrations ADD COLUMN matrix_bot_chat_id text default '';
		`
		_, err = tx.Exec(sql)
		return
	},
	func(tx *sql.Tx) (err error) {
		sql := `ALTER TABLE users ADD COLUMN double_tap boolean default 't'`
		_, err = tx.Exec(sql)
		return err
	},
	func(tx *sql.Tx) (err error) {
		_, err = tx.Exec(`
			ALTER TABLE entries ADD COLUMN tags text[] default '{}';
		`)
		return
	},
	func(tx *sql.Tx) (err error) {
		sql := `
			ALTER TABLE users RENAME double_tap TO gesture_nav;
			ALTER TABLE users ALTER COLUMN gesture_nav SET DATA TYPE text using case when gesture_nav = true then 'tap' when gesture_nav = false then 'none' end;
			ALTER TABLE users ALTER COLUMN gesture_nav SET default 'tap';
		`
		_, err = tx.Exec(sql)
		return err
	},
	func(tx *sql.Tx) (err error) {
		sql := `
			ALTER TABLE integrations ADD COLUMN linkding_tags text default '';
		`
		_, err = tx.Exec(sql)
		return err
	},
	func(tx *sql.Tx) (err error) {
		sql := `
			ALTER TABLE feeds ADD COLUMN no_media_player boolean default 'f';
			ALTER TABLE enclosures ADD COLUMN media_progression int default 0;
		`
		_, err = tx.Exec(sql)
		return err
	},
	func(tx *sql.Tx) (err error) {
		sql := `
			ALTER TABLE integrations ADD COLUMN linkding_mark_as_unread bool default 'f';
		`
		_, err = tx.Exec(sql)
		return err
	},
	func(tx *sql.Tx) (err error) {
		// Delete duplicated rows
		sql := `
			DELETE FROM enclosures a USING enclosures b
			WHERE a.id < b.id
				AND a.user_id = b.user_id
				AND a.entry_id = b.entry_id
				AND a.url = b.url;
		`
		_, err = tx.Exec(sql)
		if err != nil {
			return err
		}

		// Remove previous index
		_, err = tx.Exec(`DROP INDEX enclosures_user_entry_url_idx`)
		if err != nil {
			return err
		}

		// Create unique index
		_, err = tx.Exec(`CREATE UNIQUE INDEX enclosures_user_entry_url_unique_idx ON enclosures(user_id, entry_id, md5(url))`)
		if err != nil {
			return err
		}

		return nil
	},
	func(tx *sql.Tx) (err error) {
		sql := `ALTER TABLE users ADD COLUMN mark_read_on_view boolean default 't'`
		_, err = tx.Exec(sql)
		return err
	},
	func(tx *sql.Tx) (err error) {
		sql := `
		ALTER TABLE integrations ADD COLUMN notion_enabled bool default 'f';
		ALTER TABLE integrations ADD COLUMN notion_token text default '';
		ALTER TABLE integrations ADD COLUMN notion_page_id text default '';
		`
		_, err = tx.Exec(sql)
		return err
	},
	func(tx *sql.Tx) (err error) {
		sql := `
<<<<<<< HEAD
		ALTER TABLE integrations ADD COLUMN apprise_enabled bool default 'f';
		ALTER TABLE integrations ADD COLUMN apprise_url text default '';
		ALTER TABLE integrations ADD COLUMN apprise_services_url text default '';
=======
		ALTER TABLE integrations ADD COLUMN readwise_enabled bool default 'f';
		ALTER TABLE integrations ADD COLUMN readwise_api_key text default '';
>>>>>>> e2fb77bd
		`
		_, err = tx.Exec(sql)
		return err
	},
}<|MERGE_RESOLUTION|>--- conflicted
+++ resolved
@@ -718,16 +718,20 @@
 	},
 	func(tx *sql.Tx) (err error) {
 		sql := `
-<<<<<<< HEAD
+		ALTER TABLE integrations ADD COLUMN readwise_enabled bool default 'f';
+		ALTER TABLE integrations ADD COLUMN readwise_api_key text default '';
+		`
+		_, err = tx.Exec(sql)
+		return err
+	},
+  
+	func(tx *sql.Tx) (err error) {
+		sql := `
 		ALTER TABLE integrations ADD COLUMN apprise_enabled bool default 'f';
 		ALTER TABLE integrations ADD COLUMN apprise_url text default '';
 		ALTER TABLE integrations ADD COLUMN apprise_services_url text default '';
-=======
-		ALTER TABLE integrations ADD COLUMN readwise_enabled bool default 'f';
-		ALTER TABLE integrations ADD COLUMN readwise_api_key text default '';
->>>>>>> e2fb77bd
-		`
-		_, err = tx.Exec(sql)
-		return err
-	},
+		`
+		_, err = tx.Exec(sql)
+		return err
+	},  
 }