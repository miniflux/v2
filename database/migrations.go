--- conflicted
+++ resolved
@@ -667,8 +667,6 @@
 		_, err = tx.Exec(sql)
 		return err
 	},
-<<<<<<< HEAD
-=======
 	func(tx *sql.Tx) (err error) {
 		sql := `
 			ALTER TABLE integrations ADD COLUMN linkding_mark_as_unread bool default 'f';
@@ -709,5 +707,4 @@
 		_, err = tx.Exec(sql)
 		return err
 	},
->>>>>>> 2aab9ad5
 }