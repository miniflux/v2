// SPDX-FileCopyrightText: Copyright The Miniflux Authors. All rights reserved.
// SPDX-License-Identifier: Apache-2.0

package database // import "miniflux.app/database"

import (
	"database/sql"
)

var schemaVersion = len(migrations)

// Order is important. Add new migrations at the end of the list.
var migrations = []func(tx *sql.Tx) error{
	func(tx *sql.Tx) (err error) {
		sql := `
			CREATE TABLE schema_version (
				version text not null
			);

			CREATE TABLE users (
				id serial not null,
				username text not null unique,
				password text,
				is_admin bool default 'f',
				language text default 'en_US',
				timezone text default 'UTC',
				theme text default 'default',
				last_login_at timestamp with time zone,
				primary key (id)
			);

			CREATE TABLE sessions (
				id serial not null,
				user_id int not null,
				token text not null unique,
				created_at timestamp with time zone default now(),
				user_agent text,
				ip text,
				primary key (id),
				unique (user_id, token),
				foreign key (user_id) references users(id) on delete cascade
			);

			CREATE TABLE categories (
				id serial not null,
				user_id int not null,
				title text not null,
				primary key (id),
				unique (user_id, title),
				foreign key (user_id) references users(id) on delete cascade
			);

			CREATE TABLE feeds (
				id bigserial not null,
				user_id int not null,
				category_id int not null,
				title text not null,
				feed_url text not null,
				site_url text not null,
				checked_at timestamp with time zone default now(),
				etag_header text default '',
				last_modified_header text default '',
				parsing_error_msg text default '',
				parsing_error_count int default 0,
				primary key (id),
				unique (user_id, feed_url),
				foreign key (user_id) references users(id) on delete cascade,
				foreign key (category_id) references categories(id) on delete cascade
			);

			CREATE TYPE entry_status as enum('unread', 'read', 'removed');

			CREATE TABLE entries (
				id bigserial not null,
				user_id int not null,
				feed_id bigint not null,
				hash text not null,
				published_at timestamp with time zone not null,
				title text not null,
				url text not null,
				author text,
				content text,
				status entry_status default 'unread',
				primary key (id),
				unique (feed_id, hash),
				foreign key (user_id) references users(id) on delete cascade,
				foreign key (feed_id) references feeds(id) on delete cascade
			);

			CREATE INDEX entries_feed_idx on entries using btree(feed_id);

			CREATE TABLE enclosures (
				id bigserial not null,
				user_id int not null,
				entry_id bigint not null,
				url text not null,
				size int default 0,
				mime_type text default '',
				primary key (id),
				foreign key (user_id) references users(id) on delete cascade,
				foreign key (entry_id) references entries(id) on delete cascade
			);

			CREATE TABLE icons (
				id bigserial not null,
				hash text not null unique,
				mime_type text not null,
				content bytea not null,
				primary key (id)
			);

			CREATE TABLE feed_icons (
				feed_id bigint not null,
				icon_id bigint not null,
				primary key(feed_id, icon_id),
				foreign key (feed_id) references feeds(id) on delete cascade,
				foreign key (icon_id) references icons(id) on delete cascade
			);
		`
		_, err = tx.Exec(sql)
		return err
	},
	func(tx *sql.Tx) (err error) {
		sql := `
			CREATE EXTENSION IF NOT EXISTS hstore;
			ALTER TABLE users ADD COLUMN extra hstore;
			CREATE INDEX users_extra_idx ON users using gin(extra);
		`
		_, err = tx.Exec(sql)
		return err
	},
	func(tx *sql.Tx) (err error) {
		sql := `
			CREATE TABLE tokens (
				id text not null,
				value text not null,
				created_at timestamp with time zone not null default now(),
				primary key(id, value)
			);
		`
		_, err = tx.Exec(sql)
		return err
	},
	func(tx *sql.Tx) (err error) {
		sql := `
			CREATE TYPE entry_sorting_direction AS enum('asc', 'desc');
			ALTER TABLE users ADD COLUMN entry_direction entry_sorting_direction default 'asc';
		`
		_, err = tx.Exec(sql)
		return err
	},
	func(tx *sql.Tx) (err error) {
		sql := `
			CREATE TABLE integrations (
				user_id int not null,
				pinboard_enabled bool default 'f',
				pinboard_token text default '',
				pinboard_tags text default 'miniflux',
				pinboard_mark_as_unread bool default 'f',
				instapaper_enabled bool default 'f',
				instapaper_username text default '',
				instapaper_password text default '',
				fever_enabled bool default 'f',
				fever_username text default '',
				fever_password text default '',
				fever_token text default '',
				primary key(user_id)
			);
		`
		_, err = tx.Exec(sql)
		return err
	},
	func(tx *sql.Tx) (err error) {
		sql := `ALTER TABLE feeds ADD COLUMN scraper_rules text default ''`
		_, err = tx.Exec(sql)
		return err
	},
	func(tx *sql.Tx) (err error) {
		sql := `ALTER TABLE feeds ADD COLUMN rewrite_rules text default ''`
		_, err = tx.Exec(sql)
		return err
	},
	func(tx *sql.Tx) (err error) {
		sql := `ALTER TABLE feeds ADD COLUMN crawler boolean default 'f'`
		_, err = tx.Exec(sql)
		return err
	},
	func(tx *sql.Tx) (err error) {
		sql := `ALTER TABLE sessions rename to user_sessions`
		_, err = tx.Exec(sql)
		return err
	},
	func(tx *sql.Tx) (err error) {
		sql := `
			DROP TABLE tokens;

			CREATE TABLE sessions (
				id text not null,
				data jsonb not null,
				created_at timestamp with time zone not null default now(),
				primary key(id)
			);
		`
		_, err = tx.Exec(sql)
		return err
	},
	func(tx *sql.Tx) (err error) {
		sql := `
			ALTER TABLE integrations ADD COLUMN wallabag_enabled bool default 'f';
			ALTER TABLE integrations ADD COLUMN wallabag_url text default '';
			ALTER TABLE integrations ADD COLUMN wallabag_client_id text default '';
			ALTER TABLE integrations ADD COLUMN wallabag_client_secret text default '';
			ALTER TABLE integrations ADD COLUMN wallabag_username text default '';
			ALTER TABLE integrations ADD COLUMN wallabag_password text default '';
		`
		_, err = tx.Exec(sql)
		return err
	},
	func(tx *sql.Tx) (err error) {
		sql := `ALTER TABLE entries ADD COLUMN starred bool default 'f'`
		_, err = tx.Exec(sql)
		return err
	},
	func(tx *sql.Tx) (err error) {
		sql := `
			CREATE INDEX entries_user_status_idx ON entries(user_id, status);
			CREATE INDEX feeds_user_category_idx ON feeds(user_id, category_id);
		`
		_, err = tx.Exec(sql)
		return err
	},
	func(tx *sql.Tx) (err error) {
		sql := `
			ALTER TABLE integrations ADD COLUMN nunux_keeper_enabled bool default 'f';
			ALTER TABLE integrations ADD COLUMN nunux_keeper_url text default '';
			ALTER TABLE integrations ADD COLUMN nunux_keeper_api_key text default '';
		`
		_, err = tx.Exec(sql)
		return err
	},
	func(tx *sql.Tx) (err error) {
		sql := `ALTER TABLE enclosures ALTER COLUMN size SET DATA TYPE bigint`
		_, err = tx.Exec(sql)
		return err
	},
	func(tx *sql.Tx) (err error) {
		sql := `ALTER TABLE entries ADD COLUMN comments_url text default ''`
		_, err = tx.Exec(sql)
		return err
	},
	func(tx *sql.Tx) (err error) {
		sql := `
			ALTER TABLE integrations ADD COLUMN pocket_enabled bool default 'f';
			ALTER TABLE integrations ADD COLUMN pocket_access_token text default '';
			ALTER TABLE integrations ADD COLUMN pocket_consumer_key text default '';
		`
		_, err = tx.Exec(sql)
		return err
	},
	func(tx *sql.Tx) (err error) {
		sql := `
			ALTER TABLE user_sessions ALTER COLUMN ip SET DATA TYPE inet using ip::inet;
		`
		_, err = tx.Exec(sql)
		return err
	},
	func(tx *sql.Tx) (err error) {
		sql := `
			ALTER TABLE feeds ADD COLUMN username text default '';
			ALTER TABLE feeds ADD COLUMN password text default '';
		`
		_, err = tx.Exec(sql)
		return err
	},
	func(tx *sql.Tx) (err error) {
		sql := `
			ALTER TABLE entries ADD COLUMN document_vectors tsvector;
			UPDATE entries SET document_vectors = to_tsvector(substring(title || ' ' || coalesce(content, '') for 1000000));
			CREATE INDEX document_vectors_idx ON entries USING gin(document_vectors);
		`
		_, err = tx.Exec(sql)
		return err
	},
	func(tx *sql.Tx) (err error) {
		sql := `ALTER TABLE feeds ADD COLUMN user_agent text default ''`
		_, err = tx.Exec(sql)
		return err
	},
	func(tx *sql.Tx) (err error) {
		sql := `
			UPDATE
				entries
			SET
				document_vectors = setweight(to_tsvector(substring(coalesce(title, '') for 1000000)), 'A') || setweight(to_tsvector(substring(coalesce(content, '') for 1000000)), 'B')
		`
		_, err = tx.Exec(sql)
		return err
	},
	func(tx *sql.Tx) (err error) {
		sql := `ALTER TABLE users ADD COLUMN keyboard_shortcuts boolean default 't'`
		_, err = tx.Exec(sql)
		return err
	},
	func(tx *sql.Tx) (err error) {
		sql := `ALTER TABLE feeds ADD COLUMN disabled boolean default 'f';`
		_, err = tx.Exec(sql)
		return err
	},
	func(tx *sql.Tx) (err error) {
		sql := `
			ALTER TABLE users ALTER COLUMN theme SET DEFAULT 'light_serif';
			UPDATE users SET theme='light_serif' WHERE theme='default';
			UPDATE users SET theme='light_sans_serif' WHERE theme='sansserif';
			UPDATE users SET theme='dark_serif' WHERE theme='black';
		`
		_, err = tx.Exec(sql)
		return err
	},
	func(tx *sql.Tx) (err error) {
		sql := `
			ALTER TABLE entries ADD COLUMN changed_at timestamp with time zone;
			UPDATE entries SET changed_at = published_at;
			ALTER TABLE entries ALTER COLUMN changed_at SET not null;
		`
		_, err = tx.Exec(sql)
		return err
	},
	func(tx *sql.Tx) (err error) {
		sql := `
			CREATE TABLE api_keys (
				id serial not null,
				user_id int not null references users(id) on delete cascade,
				token text not null unique,
				description text not null,
				last_used_at timestamp with time zone,
				created_at timestamp with time zone default now(),
				primary key(id),
				unique (user_id, description)
			);
		`
		_, err = tx.Exec(sql)
		return err
	},
	func(tx *sql.Tx) (err error) {
		sql := `
			ALTER TABLE entries ADD COLUMN share_code text not null default '';
			CREATE UNIQUE INDEX entries_share_code_idx ON entries USING btree(share_code) WHERE share_code <> '';
		`
		_, err = tx.Exec(sql)
		return err
	},
	func(tx *sql.Tx) (err error) {
		sql := `CREATE INDEX enclosures_user_entry_url_idx ON enclosures(user_id, entry_id, md5(url))`
		_, err = tx.Exec(sql)
		return err
	},
	func(tx *sql.Tx) (err error) {
		sql := `
			ALTER TABLE feeds ADD COLUMN next_check_at timestamp with time zone default now();
			CREATE INDEX entries_user_feed_idx ON entries (user_id, feed_id);
		`
		_, err = tx.Exec(sql)
		return err
	},
	func(tx *sql.Tx) (err error) {
		sql := `ALTER TABLE feeds ADD COLUMN ignore_http_cache bool default false`
		_, err = tx.Exec(sql)
		return err
	},
	func(tx *sql.Tx) (err error) {
		sql := `ALTER TABLE users ADD COLUMN entries_per_page int default 100`
		_, err = tx.Exec(sql)
		return err
	},
	func(tx *sql.Tx) (err error) {
		sql := `ALTER TABLE users ADD COLUMN show_reading_time boolean default 't'`
		_, err = tx.Exec(sql)
		return err
	},
	func(tx *sql.Tx) (err error) {
		sql := `CREATE INDEX entries_id_user_status_idx ON entries USING btree (id, user_id, status)`
		_, err = tx.Exec(sql)
		return err
	},
	func(tx *sql.Tx) (err error) {
		sql := `ALTER TABLE feeds ADD COLUMN fetch_via_proxy bool default false`
		_, err = tx.Exec(sql)
		return err
	},
	func(tx *sql.Tx) (err error) {
		sql := `CREATE INDEX entries_feed_id_status_hash_idx ON entries USING btree (feed_id, status, hash)`
		_, err = tx.Exec(sql)
		return err
	},
	func(tx *sql.Tx) (err error) {
		sql := `CREATE INDEX entries_user_id_status_starred_idx ON entries (user_id, status, starred)`
		_, err = tx.Exec(sql)
		return err
	},
	func(tx *sql.Tx) (err error) {
		sql := `ALTER TABLE users ADD COLUMN entry_swipe boolean default 't'`
		_, err = tx.Exec(sql)
		return err
	},
	func(tx *sql.Tx) (err error) {
		sql := `ALTER TABLE integrations DROP COLUMN fever_password`
		_, err = tx.Exec(sql)
		return err
	},
	func(tx *sql.Tx) (err error) {
		sql := `
			ALTER TABLE feeds
				ADD COLUMN blocklist_rules text not null default '',
				ADD COLUMN keeplist_rules text not null default ''
		`
		_, err = tx.Exec(sql)
		return err
	},
	func(tx *sql.Tx) (err error) {
		sql := `ALTER TABLE entries ADD COLUMN reading_time int not null default 0`
		_, err = tx.Exec(sql)
		return err
	},
	func(tx *sql.Tx) (err error) {
		sql := `
			ALTER TABLE entries ADD COLUMN created_at timestamp with time zone not null default now();
			UPDATE entries SET created_at = published_at;
		`
		_, err = tx.Exec(sql)
		return err
	},
	func(tx *sql.Tx) (err error) {
		_, err = tx.Exec(`
			ALTER TABLE users
				ADD column stylesheet text not null default '',
				ADD column google_id text not null default '',
				ADD column openid_connect_id text not null default ''
		`)
		if err != nil {
			return err
		}

		_, err = tx.Exec(`
			DECLARE my_cursor CURSOR FOR
			SELECT
				id,
				COALESCE(extra->'custom_css', '') as custom_css,
				COALESCE(extra->'google_id', '') as google_id,
				COALESCE(extra->'oidc_id', '') as oidc_id
			FROM users
			FOR UPDATE
		`)
		if err != nil {
			return err
		}
		defer tx.Exec("CLOSE my_cursor")

		for {
			var (
				userID           int64
				customStylesheet string
				googleID         string
				oidcID           string
			)

			if err := tx.QueryRow(`FETCH NEXT FROM my_cursor`).Scan(&userID, &customStylesheet, &googleID, &oidcID); err != nil {
				if err == sql.ErrNoRows {
					break
				}
				return err
			}

			_, err := tx.Exec(
				`UPDATE
					users
				SET
					stylesheet=$2,
					google_id=$3,
					openid_connect_id=$4
				WHERE
					id=$1
				`,
				userID, customStylesheet, googleID, oidcID)
			if err != nil {
				return err
			}
		}

		return err
	},
	func(tx *sql.Tx) (err error) {
		_, err = tx.Exec(`
			ALTER TABLE users DROP COLUMN extra;
			CREATE UNIQUE INDEX users_google_id_idx ON users(google_id) WHERE google_id <> '';
			CREATE UNIQUE INDEX users_openid_connect_id_idx ON users(openid_connect_id) WHERE openid_connect_id <> '';
		`)
		return err
	},
	func(tx *sql.Tx) (err error) {
		_, err = tx.Exec(`
			CREATE INDEX entries_feed_url_idx ON entries(feed_id, url);
			CREATE INDEX entries_user_status_feed_idx ON entries(user_id, status, feed_id);
			CREATE INDEX entries_user_status_changed_idx ON entries(user_id, status, changed_at);
		`)
		return err
	},
	func(tx *sql.Tx) (err error) {
		_, err = tx.Exec(`
			CREATE TABLE acme_cache (
				key varchar(400) not null primary key,
				data bytea not null,
				updated_at timestamptz not null
			);
		`)
		return err
	},
	func(tx *sql.Tx) (err error) {
		_, err = tx.Exec(`
			ALTER TABLE feeds ADD COLUMN allow_self_signed_certificates boolean not null default false
		`)
		return err
	},
	func(tx *sql.Tx) (err error) {
		sql := `
			CREATE TYPE webapp_display_mode AS enum('fullscreen', 'standalone', 'minimal-ui', 'browser');
			ALTER TABLE users ADD COLUMN display_mode webapp_display_mode default 'standalone';
		`
		_, err = tx.Exec(sql)
		return err
	},
	func(tx *sql.Tx) (err error) {
		sql := `ALTER TABLE feeds ADD COLUMN cookie text default ''`
		_, err = tx.Exec(sql)
		return err
	},
	func(tx *sql.Tx) (err error) {
		_, err = tx.Exec(`
			ALTER TABLE categories ADD COLUMN hide_globally boolean not null default false
		`)
		return err
	},
	func(tx *sql.Tx) (err error) {
		_, err = tx.Exec(`
			ALTER TABLE feeds ADD COLUMN hide_globally boolean not null default false
		`)
		return err
	},
	func(tx *sql.Tx) (err error) {
		sql := `
			ALTER TABLE integrations ADD COLUMN telegram_bot_enabled bool default 'f';
			ALTER TABLE integrations ADD COLUMN telegram_bot_token text default '';
			ALTER TABLE integrations ADD COLUMN telegram_bot_chat_id text default '';
		`
		_, err = tx.Exec(sql)
		return err
	},
	func(tx *sql.Tx) (err error) {
		sql := `
			CREATE TYPE entry_sorting_order AS enum('published_at', 'created_at');
			ALTER TABLE users ADD COLUMN entry_order entry_sorting_order default 'published_at';
		`
		_, err = tx.Exec(sql)
		return err
	},
	func(tx *sql.Tx) (err error) {
		sql := `
			ALTER TABLE integrations ADD COLUMN googlereader_enabled bool default 'f';
			ALTER TABLE integrations ADD COLUMN googlereader_username text default '';
			ALTER TABLE integrations ADD COLUMN googlereader_password text default '';
			`
		_, err = tx.Exec(sql)
		return err
	},
	func(tx *sql.Tx) (err error) {
		sql := `
			ALTER TABLE integrations ADD COLUMN espial_enabled bool default 'f';
			ALTER TABLE integrations ADD COLUMN espial_url text default '';
			ALTER TABLE integrations ADD COLUMN espial_api_key text default '';
			ALTER TABLE integrations ADD COLUMN espial_tags text default 'miniflux';
			`
		_, err = tx.Exec(sql)
		return err
	},
	func(tx *sql.Tx) (err error) {
		sql := `
			ALTER TABLE integrations ADD COLUMN linkding_enabled bool default 'f';
			ALTER TABLE integrations ADD COLUMN linkding_url text default '';
			ALTER TABLE integrations ADD COLUMN linkding_api_key text default '';
		`
		_, err = tx.Exec(sql)
		return err
	},
	func(tx *sql.Tx) (err error) {
		_, err = tx.Exec(`
			ALTER TABLE feeds ADD COLUMN url_rewrite_rules text not null default ''
		`)
		return err
	},
	func(tx *sql.Tx) (err error) {
		_, err = tx.Exec(`
			ALTER TABLE users ADD COLUMN default_reading_speed int default 265;
			ALTER TABLE users ADD COLUMN cjk_reading_speed int default 500;
		`)
		return
	},
	func(tx *sql.Tx) (err error) {
		_, err = tx.Exec(`
			ALTER TABLE users ADD COLUMN default_home_page text default 'unread';
		`)
		return
	},
	func(tx *sql.Tx) (err error) {
		_, err = tx.Exec(`
			ALTER TABLE integrations ADD COLUMN wallabag_only_url bool default 'f';
		`)
		return
	},
	func(tx *sql.Tx) (err error) {
		_, err = tx.Exec(`
			ALTER TABLE users ADD COLUMN categories_sorting_order text not null default 'unread_count';
		`)
		return
	},
	func(tx *sql.Tx) (err error) {
		sql := `
			ALTER TABLE integrations ADD COLUMN matrix_bot_enabled bool default 'f';
			ALTER TABLE integrations ADD COLUMN matrix_bot_user text default '';
			ALTER TABLE integrations ADD COLUMN matrix_bot_password text default '';
			ALTER TABLE integrations ADD COLUMN matrix_bot_url text default '';
			ALTER TABLE integrations ADD COLUMN matrix_bot_chat_id text default '';
		`
		_, err = tx.Exec(sql)
		return
	},
	func(tx *sql.Tx) (err error) {
		sql := `ALTER TABLE users ADD COLUMN double_tap boolean default 't'`
		_, err = tx.Exec(sql)
		return err
	},
	func(tx *sql.Tx) (err error) {
		_, err = tx.Exec(`
			ALTER TABLE entries ADD COLUMN tags text[] default '{}';
		`)
		return
	},
	func(tx *sql.Tx) (err error) {
		sql := `
			ALTER TABLE users RENAME double_tap TO gesture_nav;
			ALTER TABLE users ALTER COLUMN gesture_nav SET DATA TYPE text using case when gesture_nav = true then 'tap' when gesture_nav = false then 'none' end;
			ALTER TABLE users ALTER COLUMN gesture_nav SET default 'tap';
		`
		_, err = tx.Exec(sql)
		return err
	},
	func(tx *sql.Tx) (err error) {
		sql := `
			ALTER TABLE integrations ADD COLUMN linkding_tags text default '';
		`
		_, err = tx.Exec(sql)
		return err
	},
	func(tx *sql.Tx) (err error) {
		sql := `
			ALTER TABLE feeds ADD COLUMN no_media_player boolean default 'f';
			ALTER TABLE enclosures ADD COLUMN media_progression int default 0;
		`
		_, err = tx.Exec(sql)
		return err
	},
	func(tx *sql.Tx) (err error) {
		sql := `
<<<<<<< HEAD
			ALTER TABLE integrations ADD COLUMN notion_enabled bool default 'f';
			ALTER TABLE integrations ADD COLUMN notion_token text default '';
			ALTER TABLE integrations ADD COLUMN notion_page_id text default '';
			ALTER TABLE integrations ADD COLUMN notion_url text default '';
=======
			ALTER TABLE integrations ADD COLUMN linkding_mark_as_unread bool default 'f';
>>>>>>> 70b30619
		`
		_, err = tx.Exec(sql)
		return err
	},
<<<<<<< HEAD
=======
	func(tx *sql.Tx) (err error) {
		// Delete duplicated rows
		sql := `
			DELETE FROM enclosures a USING enclosures b
			WHERE a.id < b.id
				AND a.user_id = b.user_id
				AND a.entry_id = b.entry_id
				AND a.url = b.url;
		`
		_, err = tx.Exec(sql)
		if err != nil {
			return err
		}

		// Remove previous index
		_, err = tx.Exec(`DROP INDEX enclosures_user_entry_url_idx`)
		if err != nil {
			return err
		}

		// Create unique index
		_, err = tx.Exec(`CREATE UNIQUE INDEX enclosures_user_entry_url_unique_idx ON enclosures(user_id, entry_id, md5(url))`)
		if err != nil {
			return err
		}

		return nil
	},
	func(tx *sql.Tx) (err error) {
		sql := `ALTER TABLE users ADD COLUMN mark_read_on_view boolean default 't'`
		_, err = tx.Exec(sql)
		return err
	},
>>>>>>> 70b30619
}<|MERGE_RESOLUTION|>--- conflicted
+++ resolved
@@ -669,20 +669,11 @@
 	},
 	func(tx *sql.Tx) (err error) {
 		sql := `
-<<<<<<< HEAD
-			ALTER TABLE integrations ADD COLUMN notion_enabled bool default 'f';
-			ALTER TABLE integrations ADD COLUMN notion_token text default '';
-			ALTER TABLE integrations ADD COLUMN notion_page_id text default '';
-			ALTER TABLE integrations ADD COLUMN notion_url text default '';
-=======
 			ALTER TABLE integrations ADD COLUMN linkding_mark_as_unread bool default 'f';
->>>>>>> 70b30619
-		`
-		_, err = tx.Exec(sql)
-		return err
-	},
-<<<<<<< HEAD
-=======
+		`
+		_, err = tx.Exec(sql)
+		return err
+	},
 	func(tx *sql.Tx) (err error) {
 		// Delete duplicated rows
 		sql := `
@@ -716,5 +707,15 @@
 		_, err = tx.Exec(sql)
 		return err
 	},
->>>>>>> 70b30619
+
+	func(tx *sql.Tx) (err error) {
+		sql := `
+		ALTER TABLE integrations ADD COLUMN notion_enabled bool default 'f';
+		ALTER TABLE integrations ADD COLUMN notion_token text default '';
+		ALTER TABLE integrations ADD COLUMN notion_page_id text default '';
+		ALTER TABLE integrations ADD COLUMN notion_url text default '';
+		`
+		_, err = tx.Exec(sql)
+		return err
+	},
 }