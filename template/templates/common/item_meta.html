--- conflicted
+++ resolved
@@ -4,16 +4,12 @@
         <li class="item-meta-info-title">
             <a href="{{ route "feedEntries" "feedID" .entry.Feed.ID }}" title="{{ .entry.Feed.SiteURL }}" data-feed-link="true">{{ truncate .entry.Feed.Title 35 }}</a>
         </li>
-<<<<<<< HEAD
         {{ if .entry.Author }}
-        <li>
+        <li class="item-meta-info-author">
             <em title="{{ .entry.Author }}">{{ truncate .entry.Author 35 }}</em>
         </li>
         {{ end }}
-        <li>
-=======
         <li class="item-meta-info-timestamp">
->>>>>>> a143681a
             <time datetime="{{ isodate .entry.Date }}" title="{{ isodate .entry.Date }}">{{ elapsed .user.Timezone .entry.Date }}</time>
         </li>
         {{ if and .user.ShowReadingTime (gt .entry.ReadingTime 0) }}
