--- conflicted
+++ resolved
@@ -5,19 +5,11 @@
             <a href="{{ route "feedEntries" "feedID" .entry.Feed.ID }}" title="{{ .entry.Feed.SiteURL }}" data-feed-link="true">{{ truncate .entry.Feed.Title 35 }}</a>
         </li>
         {{ if .entry.Author }}
-<<<<<<< HEAD
-        <li>
-            <em title="{{ .entry.Author }}">{{ truncate .entry.Author 35 }}</em>
-        </li>
-        {{ end }}
-        <li>
-=======
         <li class="item-meta-info-author">
             <span title="{{ .entry.Author }}">{{ truncate .entry.Author 35 }}</span>
         </li>
         {{ end }}
         <li class="item-meta-info-timestamp">
->>>>>>> 7dbfc555
             <time datetime="{{ isodate .entry.Date }}" title="{{ isodate .entry.Date }}">{{ elapsed .user.Timezone .entry.Date }}</time>
         </li>
         {{ if and .user.ShowReadingTime (gt .entry.ReadingTime 0) }}
