--- conflicted
+++ resolved
@@ -2,9 +2,6 @@
 miniflux*
 *.rpm
 *.deb
-<<<<<<< HEAD
 .env
 *debug*
-=======
-.idea
->>>>>>> 7111b374
+.idea