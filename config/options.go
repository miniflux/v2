--- conflicted
+++ resolved
@@ -10,7 +10,6 @@
 )
 
 const (
-<<<<<<< HEAD
 	defaultHTTPS                       = false
 	defaultLogDateTime                 = false
 	defaultHSTS                        = true
@@ -46,49 +45,12 @@
 	defaultPocketConsumerKey           = ""
 	defaultHTTPClientTimeout           = 20
 	defaultHTTPClientMaxBodySize       = 15
-=======
-	defaultHTTPS                     = false
-	defaultLogDateTime               = false
-	defaultHSTS                      = true
-	defaultHTTPService               = true
-	defaultSchedulerService          = true
-	defaultDebug                     = false
-	defaultBaseURL                   = "http://localhost"
-	defaultRootURL                   = "http://localhost"
-	defaultBasePath                  = ""
-	defaultWorkerPoolSize            = 5
-	defaultPollingFrequency          = 60
-	defaultBatchSize                 = 10
-	defaultRunMigrations             = false
-	defaultDatabaseURL               = "user=postgres password=postgres dbname=miniflux2 sslmode=disable"
-	defaultDatabaseMaxConns          = 20
-	defaultDatabaseMinConns          = 1
-	defaultListenAddr                = "127.0.0.1:8080"
-	defaultCertFile                  = ""
-	defaultKeyFile                   = ""
-	defaultCertDomain                = ""
-	defaultCertCache                 = "/tmp/cert_cache"
-	defaultCleanupFrequencyHours     = 24
-	defaultCleanupArchiveReadDays    = 60
-	defaultCleanupRemoveSessionsDays = 30
-	defaultProxyImages               = "http-only"
-	defaultCreateAdmin               = false
-	defaultOAuth2UserCreation        = false
-	defaultOAuth2ClientID            = ""
-	defaultOAuth2ClientSecret        = ""
-	defaultOAuth2RedirectURL         = ""
-	defaultOAuth2Provider            = ""
-	defaultPocketConsumerKey         = ""
-	defaultHTTPClientTimeout         = 20
-	defaultHTTPClientMaxBodySize     = 15
-	defaultAuthProxyHeader           = ""
-	defaultAuthProxyUserCreation     = false
->>>>>>> 54602b55
+	defaultAuthProxyHeader             = ""
+	defaultAuthProxyUserCreation       = false
 )
 
 // Options contains configuration options.
 type Options struct {
-<<<<<<< HEAD
 	HTTPS                       bool
 	logDateTime                 bool
 	hsts                        bool
@@ -124,50 +86,13 @@
 	pocketConsumerKey           string
 	httpClientTimeout           int
 	httpClientMaxBodySize       int64
-=======
-	HTTPS                     bool
-	logDateTime               bool
-	hsts                      bool
-	httpService               bool
-	schedulerService          bool
-	debug                     bool
-	baseURL                   string
-	rootURL                   string
-	basePath                  string
-	databaseURL               string
-	databaseMaxConns          int
-	databaseMinConns          int
-	runMigrations             bool
-	listenAddr                string
-	certFile                  string
-	certDomain                string
-	certCache                 string
-	certKeyFile               string
-	cleanupFrequencyHours     int
-	cleanupArchiveReadDays    int
-	cleanupRemoveSessionsDays int
-	pollingFrequency          int
-	batchSize                 int
-	workerPoolSize            int
-	createAdmin               bool
-	proxyImages               string
-	oauth2UserCreationAllowed bool
-	oauth2ClientID            string
-	oauth2ClientSecret        string
-	oauth2RedirectURL         string
-	oauth2Provider            string
-	pocketConsumerKey         string
-	httpClientTimeout         int
-	httpClientMaxBodySize     int64
-	authProxyHeader           string
-	authProxyUserCreation     bool
->>>>>>> 54602b55
+	authProxyHeader             string
+	authProxyUserCreation       bool
 }
 
 // NewOptions returns Options with default values.
 func NewOptions() *Options {
 	return &Options{
-<<<<<<< HEAD
 		HTTPS:                       defaultHTTPS,
 		logDateTime:                 defaultLogDateTime,
 		hsts:                        defaultHSTS,
@@ -203,44 +128,8 @@
 		pocketConsumerKey:           defaultPocketConsumerKey,
 		httpClientTimeout:           defaultHTTPClientTimeout,
 		httpClientMaxBodySize:       defaultHTTPClientMaxBodySize * 1024 * 1024,
-=======
-		HTTPS:                     defaultHTTPS,
-		logDateTime:               defaultLogDateTime,
-		hsts:                      defaultHSTS,
-		httpService:               defaultHTTPService,
-		schedulerService:          defaultSchedulerService,
-		debug:                     defaultDebug,
-		baseURL:                   defaultBaseURL,
-		rootURL:                   defaultRootURL,
-		basePath:                  defaultBasePath,
-		databaseURL:               defaultDatabaseURL,
-		databaseMaxConns:          defaultDatabaseMaxConns,
-		databaseMinConns:          defaultDatabaseMinConns,
-		runMigrations:             defaultRunMigrations,
-		listenAddr:                defaultListenAddr,
-		certFile:                  defaultCertFile,
-		certDomain:                defaultCertDomain,
-		certCache:                 defaultCertCache,
-		certKeyFile:               defaultKeyFile,
-		cleanupFrequencyHours:     defaultCleanupFrequencyHours,
-		cleanupArchiveReadDays:    defaultCleanupArchiveReadDays,
-		cleanupRemoveSessionsDays: defaultCleanupRemoveSessionsDays,
-		pollingFrequency:          defaultPollingFrequency,
-		batchSize:                 defaultBatchSize,
-		workerPoolSize:            defaultWorkerPoolSize,
-		createAdmin:               defaultCreateAdmin,
-		proxyImages:               defaultProxyImages,
-		oauth2UserCreationAllowed: defaultOAuth2UserCreation,
-		oauth2ClientID:            defaultOAuth2ClientID,
-		oauth2ClientSecret:        defaultOAuth2ClientSecret,
-		oauth2RedirectURL:         defaultOAuth2RedirectURL,
-		oauth2Provider:            defaultOAuth2Provider,
-		pocketConsumerKey:         defaultPocketConsumerKey,
-		httpClientTimeout:         defaultHTTPClientTimeout,
-		httpClientMaxBodySize:     defaultHTTPClientMaxBodySize * 1024 * 1024,
-		authProxyHeader:           defaultAuthProxyHeader,
-		authProxyUserCreation:     defaultAuthProxyUserCreation,
->>>>>>> 54602b55
+		authProxyHeader:             defaultAuthProxyHeader,
+		authProxyUserCreation:       defaultAuthProxyUserCreation,
 	}
 }
 
