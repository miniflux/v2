// Copyright 2018 Frédéric Guillot. All rights reserved.
// Use of this source code is governed by the Apache 2.0
// license that can be found in the LICENSE file.

package cli // import "miniflux.app/cli"

import (
	"bufio"
	"fmt"
	"os"
	"strings"

<<<<<<< HEAD
	terminal "golang.org/x/term"
=======
	"golang.org/x/term"
>>>>>>> d7f978da
)

func askCredentials() (string, string) {
	fd := int(os.Stdin.Fd())

	if !term.IsTerminal(fd) {
		fmt.Fprintf(os.Stderr, "This is not a terminal, exiting.\n")
		os.Exit(1)
	}

	fmt.Print("Enter Username: ")

	reader := bufio.NewReader(os.Stdin)
	username, _ := reader.ReadString('\n')

	fmt.Print("Enter Password: ")

	state, _ := term.GetState(fd)
	defer term.Restore(fd, state)
	bytePassword, _ := term.ReadPassword(fd)

	fmt.Printf("\n")
	return strings.TrimSpace(username), strings.TrimSpace(string(bytePassword))
}<|MERGE_RESOLUTION|>--- conflicted
+++ resolved
@@ -10,11 +10,7 @@
 	"os"
 	"strings"
 
-<<<<<<< HEAD
-	terminal "golang.org/x/term"
-=======
 	"golang.org/x/term"
->>>>>>> d7f978da
 )
 
 func askCredentials() (string, string) {
