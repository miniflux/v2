name: Docker
permissions: read-all
on:
  push:
    tags:
      - "v*"

jobs:
  deploy:
    runs-on: ubuntu-latest
    steps:
      - name: Checkout
<<<<<<< HEAD
        uses: actions/checkout@v2.3.4

      # https://github.com/booxmedialtd/ws-action-parse-semver
      - name: Parse version
        id: semver-version
        uses: booxmedialtd/ws-action-parse-semver@v1.3.1
        with:
          input_string: ${{ github.ref }}
          version_extractor_regex: '\/v(.*)$'

      # https://github.com/docker/setup-qemu-action#usage
      - name: Set up QEMU
        uses: docker/setup-qemu-action@v1.2.0
=======
        uses: actions/checkout@v3
        with:
          fetch-depth: 0

      - name: Generate Alpine Docker tag
        id: docker_alpine_tag
        run: |
          DOCKER_IMAGE=${{ github.repository_owner }}/miniflux
          DOCKER_VERSION=dev
          if [ "${{ github.event_name }}" = "schedule" ]; then
          DOCKER_VERSION=nightly
          TAGS="${DOCKER_IMAGE}:${DOCKER_VERSION},ghcr.io/${DOCKER_IMAGE}:${DOCKER_VERSION}"
          elif [[ $GITHUB_REF == refs/tags/* ]]; then
          DOCKER_VERSION=${GITHUB_REF#refs/tags/}
          TAGS="${DOCKER_IMAGE}:${DOCKER_VERSION},ghcr.io/${DOCKER_IMAGE}:${DOCKER_VERSION},${DOCKER_IMAGE}:latest,ghcr.io/${DOCKER_IMAGE}:latest"
          fi
          echo ::set-output name=tags::${TAGS}

      - name: Generate Distroless Docker tag
        id: docker_distroless_tag
        run: |
          DOCKER_IMAGE=${{ github.repository_owner }}/miniflux
          DOCKER_VERSION=dev-distroless
          if [ "${{ github.event_name }}" = "schedule" ]; then
          DOCKER_VERSION=nightly-distroless
          TAGS="${DOCKER_IMAGE}:${DOCKER_VERSION},ghcr.io/${DOCKER_IMAGE}:${DOCKER_VERSION}"
          elif [[ $GITHUB_REF == refs/tags/* ]]; then
          DOCKER_VERSION=${GITHUB_REF#refs/tags/}-distroless
          TAGS="${DOCKER_IMAGE}:${DOCKER_VERSION},ghcr.io/${DOCKER_IMAGE}:${DOCKER_VERSION},${DOCKER_IMAGE}:latest-distroless,ghcr.io/${DOCKER_IMAGE}:latest-distroless"
          fi
          echo ::set-output name=tags::${TAGS}

      - name: Set up QEMU
        uses: docker/setup-qemu-action@v2
>>>>>>> d7f978da

      # https://github.com/marketplace/actions/docker-setup-buildx
      - name: Set up Docker Buildx
        uses: docker/setup-buildx-action@v2

<<<<<<< HEAD
      # https://github.com/docker/login-action#docker-hub
      - name: Login to Docker Hub
        uses: docker/login-action@v1.10.0
=======
      - name: Login to DockerHub
        uses: docker/login-action@v2 
>>>>>>> d7f978da
        with:
          username: ${{ secrets.DOCKERHUB_USERNAME }}
          password: ${{ secrets.DOCKERHUB_TOKEN }}

<<<<<<< HEAD
      # https://github.com/docker/build-push-action#multi-platform-image
      - name: Build and push to Docker Hub
        uses: docker/build-push-action@v2.5.0
        with:
          context: .
          file: ./packaging/docker/Dockerfile
          platforms: linux/amd64,linux/arm/v7,linux/arm64
          push: true
          tags: |
            ${{ secrets.DOCKERHUB_ORG }}/${{ secrets.DOCKERHUB_REPOSITORY }}:latest
            ${{ secrets.DOCKERHUB_ORG }}/${{ secrets.DOCKERHUB_REPOSITORY }}:${{ steps.semver-version.outputs.major }}
            ${{ secrets.DOCKERHUB_ORG }}/${{ secrets.DOCKERHUB_REPOSITORY }}:${{ steps.semver-version.outputs.major }}.${{ steps.semver-version.outputs.minor }}
            ${{ secrets.DOCKERHUB_ORG }}/${{ secrets.DOCKERHUB_REPOSITORY }}:${{ steps.semver-version.outputs.fullversion }}
=======
      - name: Login to GitHub Container Registry
        uses: docker/login-action@v2 
        with:
          registry: ghcr.io
          username: ${{ github.repository_owner }}
          password: ${{ secrets.CR_PAT }}

      - name: Build and Push Alpine images
        uses: docker/build-push-action@v3
        with:
          context: .
          file: ./packaging/docker/alpine/Dockerfile
          platforms: linux/amd64,linux/arm/v6,linux/arm/v7,linux/arm64
          push: true
          tags: ${{ steps.docker_alpine_tag.outputs.tags }}

      - name: Build and Push Distroless images
        uses: docker/build-push-action@v3
        with:
          context: .
          file: ./packaging/docker/distroless/Dockerfile
          platforms: linux/amd64,linux/arm64
          push: true
          tags: ${{ steps.docker_distroless_tag.outputs.tags }}
>>>>>>> d7f978da
<|MERGE_RESOLUTION|>--- conflicted
+++ resolved
@@ -10,22 +10,7 @@
     runs-on: ubuntu-latest
     steps:
       - name: Checkout
-<<<<<<< HEAD
-        uses: actions/checkout@v2.3.4
-
-      # https://github.com/booxmedialtd/ws-action-parse-semver
-      - name: Parse version
-        id: semver-version
-        uses: booxmedialtd/ws-action-parse-semver@v1.3.1
-        with:
-          input_string: ${{ github.ref }}
-          version_extractor_regex: '\/v(.*)$'
-
-      # https://github.com/docker/setup-qemu-action#usage
-      - name: Set up QEMU
-        uses: docker/setup-qemu-action@v1.2.0
-=======
-        uses: actions/checkout@v3
+        uses: actions/checkout@v2
         with:
           fetch-depth: 0
 
@@ -58,62 +43,30 @@
           echo ::set-output name=tags::${TAGS}
 
       - name: Set up QEMU
-        uses: docker/setup-qemu-action@v2
->>>>>>> d7f978da
+        uses: docker/setup-qemu-action@v1
 
       # https://github.com/marketplace/actions/docker-setup-buildx
       - name: Set up Docker Buildx
         uses: docker/setup-buildx-action@v2
 
-<<<<<<< HEAD
-      # https://github.com/docker/login-action#docker-hub
-      - name: Login to Docker Hub
-        uses: docker/login-action@v1.10.0
-=======
       - name: Login to DockerHub
-        uses: docker/login-action@v2 
->>>>>>> d7f978da
+        uses: docker/login-action@v1 
         with:
           username: ${{ secrets.DOCKERHUB_USERNAME }}
           password: ${{ secrets.DOCKERHUB_TOKEN }}
 
-<<<<<<< HEAD
-      # https://github.com/docker/build-push-action#multi-platform-image
-      - name: Build and push to Docker Hub
-        uses: docker/build-push-action@v2.5.0
-        with:
-          context: .
-          file: ./packaging/docker/Dockerfile
-          platforms: linux/amd64,linux/arm/v7,linux/arm64
-          push: true
-          tags: |
-            ${{ secrets.DOCKERHUB_ORG }}/${{ secrets.DOCKERHUB_REPOSITORY }}:latest
-            ${{ secrets.DOCKERHUB_ORG }}/${{ secrets.DOCKERHUB_REPOSITORY }}:${{ steps.semver-version.outputs.major }}
-            ${{ secrets.DOCKERHUB_ORG }}/${{ secrets.DOCKERHUB_REPOSITORY }}:${{ steps.semver-version.outputs.major }}.${{ steps.semver-version.outputs.minor }}
-            ${{ secrets.DOCKERHUB_ORG }}/${{ secrets.DOCKERHUB_REPOSITORY }}:${{ steps.semver-version.outputs.fullversion }}
-=======
       - name: Login to GitHub Container Registry
-        uses: docker/login-action@v2 
+        uses: docker/login-action@v1 
         with:
           registry: ghcr.io
           username: ${{ github.repository_owner }}
           password: ${{ secrets.CR_PAT }}
 
-      - name: Build and Push Alpine images
-        uses: docker/build-push-action@v3
+      - name: Build and push
+        uses: docker/build-push-action@v2
         with:
           context: .
           file: ./packaging/docker/alpine/Dockerfile
           platforms: linux/amd64,linux/arm/v6,linux/arm/v7,linux/arm64
           push: true
-          tags: ${{ steps.docker_alpine_tag.outputs.tags }}
-
-      - name: Build and Push Distroless images
-        uses: docker/build-push-action@v3
-        with:
-          context: .
-          file: ./packaging/docker/distroless/Dockerfile
-          platforms: linux/amd64,linux/arm64
-          push: true
-          tags: ${{ steps.docker_distroless_tag.outputs.tags }}
->>>>>>> d7f978da
+          tags: ${{ steps.docker_tag.outputs.tags }}