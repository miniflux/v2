name: Linters
<<<<<<< HEAD
on: [push, pull_request]
=======
permissions: read-all

on:
  pull_request:
    branches:
    - master
>>>>>>> 7111b374

jobs:
  jshint:
    name: Javascript Linter
    runs-on: ubuntu-latest
    steps:
<<<<<<< HEAD
      - uses: actions/checkout@v2
      - name: Install jshint
        run: |
          sudo npm install -g jshint
      - name: Run jshint
        run: jshint ui/static/js/*.js
=======
    - uses: actions/checkout@v2
    - name: Install jshint
      run: |
        sudo npm install -g jshint@2.13.3
    - name: Run jshint
      run: jshint ui/static/js/*.js
>>>>>>> 7111b374

  golangci:
    name: Golang Linter
    runs-on: ubuntu-latest
    steps:
      - uses: actions/checkout@v2
      - uses: actions/setup-go@v2
        with:
          go-version: 1.16
      - uses: golangci/golangci-lint-action@v2
        with:
          args: --skip-dirs tests --disable errcheck --enable sqlclosecheck --enable misspell --enable gofmt --enable goimports --enable whitespace
          skip-go-installation: true<|MERGE_RESOLUTION|>--- conflicted
+++ resolved
@@ -1,35 +1,17 @@
 name: Linters
-<<<<<<< HEAD
 on: [push, pull_request]
-=======
-permissions: read-all
-
-on:
-  pull_request:
-    branches:
-    - master
->>>>>>> 7111b374
 
 jobs:
   jshint:
     name: Javascript Linter
     runs-on: ubuntu-latest
     steps:
-<<<<<<< HEAD
       - uses: actions/checkout@v2
       - name: Install jshint
         run: |
-          sudo npm install -g jshint
+          sudo npm install -g jshint@2.13.3
       - name: Run jshint
         run: jshint ui/static/js/*.js
-=======
-    - uses: actions/checkout@v2
-    - name: Install jshint
-      run: |
-        sudo npm install -g jshint@2.13.3
-    - name: Run jshint
-      run: jshint ui/static/js/*.js
->>>>>>> 7111b374
 
   golangci:
     name: Golang Linter
