--- conflicted
+++ resolved
@@ -1,35 +1,22 @@
 name: Linters
-<<<<<<< HEAD
-on: [push, pull_request]
-=======
 permissions: read-all
 
 on:
   pull_request:
     branches:
-    - main
->>>>>>> d7f978da
+    - master
 
 jobs:
   jshint:
     name: Javascript Linter
     runs-on: ubuntu-latest
     steps:
-<<<<<<< HEAD
-      - uses: actions/checkout@v2
-      - name: Install jshint
-        run: |
-          sudo npm install -g jshint@2.13.3
-      - name: Run jshint
-        run: jshint ui/static/js/*.js
-=======
-    - uses: actions/checkout@v3
+    - uses: actions/checkout@v2
     - name: Install jshint
       run: |
         sudo npm install -g jshint@2.13.3
     - name: Run jshint
       run: jshint ui/static/js/*.js
->>>>>>> d7f978da
 
   golangci:
     name: Golang Linter
