name: CI Workflow
<<<<<<< HEAD
on: [push, pull_request]
=======
permissions: read-all

on:
  pull_request:
    branches:
    - main
>>>>>>> d7f978da

jobs:
  unit-tests:
    name: Unit Tests
    runs-on: ${{ matrix.os }}
    strategy:
      max-parallel: 4
      matrix:
        os: [ubuntu-latest, windows-latest, macOS-latest]
        go-version: [1.18, 1.19]
    steps:
<<<<<<< HEAD
      - name: Set up Go
        uses: actions/setup-go@v2
        with:
          go-version: ${{ matrix.go-version }}
      - name: Checkout
        uses: actions/checkout@v2
      - name: Run unit tests
        run: make test
=======
    - name: Set up Go
      uses: actions/setup-go@v3
      with:
        go-version: ${{ matrix.go-version }}
    - name: Checkout
      uses: actions/checkout@v3
    - name: Run unit tests
      run: make test
>>>>>>> d7f978da

  integration-tests:
    name: Integration Tests
    runs-on: ubuntu-latest
    services:
      postgres:
        image: postgres:9.5
        env:
          POSTGRES_USER: postgres
          POSTGRES_PASSWORD: postgres
          POSTGRES_DB: postgres
        ports:
          - 5432:5432
        options: --health-cmd pg_isready --health-interval 10s --health-timeout 5s --health-retries 5
    steps:
<<<<<<< HEAD
      - name: Set up Go
        uses: actions/setup-go@v2
        with:
          go-version: 1.16
      - name: Checkout
        uses: actions/checkout@v2
      - name: Install Postgres client
        run: sudo apt-get install -y postgresql-client
      - name: Run integration tests
        run: make integration-test
        env:
          GITHUB_TOKEN: ${{ secrets.GITHUB_TOKEN }}
          PGHOST: 127.0.0.1
          PGPASSWORD: postgres
=======
    - name: Set up Go
      uses: actions/setup-go@v3
      with:
        go-version: 1.19
    - name: Checkout
      uses: actions/checkout@v3
    - name: Install Postgres client
      run: sudo apt update && sudo apt install -y postgresql-client
    - name: Run integration tests
      run: make integration-test
      env:
        GITHUB_TOKEN: ${{ secrets.GITHUB_TOKEN }}
        PGHOST: 127.0.0.1
        PGPASSWORD: postgres
>>>>>>> d7f978da
<|MERGE_RESOLUTION|>--- conflicted
+++ resolved
@@ -1,14 +1,10 @@
 name: CI Workflow
-<<<<<<< HEAD
-on: [push, pull_request]
-=======
 permissions: read-all
 
 on:
   pull_request:
     branches:
-    - main
->>>>>>> d7f978da
+    - master
 
 jobs:
   unit-tests:
@@ -20,25 +16,14 @@
         os: [ubuntu-latest, windows-latest, macOS-latest]
         go-version: [1.18, 1.19]
     steps:
-<<<<<<< HEAD
-      - name: Set up Go
-        uses: actions/setup-go@v2
-        with:
-          go-version: ${{ matrix.go-version }}
-      - name: Checkout
-        uses: actions/checkout@v2
-      - name: Run unit tests
-        run: make test
-=======
     - name: Set up Go
-      uses: actions/setup-go@v3
+      uses: actions/setup-go@v2
       with:
         go-version: ${{ matrix.go-version }}
     - name: Checkout
-      uses: actions/checkout@v3
+      uses: actions/checkout@v2
     - name: Run unit tests
       run: make test
->>>>>>> d7f978da
 
   integration-tests:
     name: Integration Tests
@@ -54,34 +39,17 @@
           - 5432:5432
         options: --health-cmd pg_isready --health-interval 10s --health-timeout 5s --health-retries 5
     steps:
-<<<<<<< HEAD
-      - name: Set up Go
-        uses: actions/setup-go@v2
-        with:
-          go-version: 1.16
-      - name: Checkout
-        uses: actions/checkout@v2
-      - name: Install Postgres client
-        run: sudo apt-get install -y postgresql-client
-      - name: Run integration tests
-        run: make integration-test
-        env:
-          GITHUB_TOKEN: ${{ secrets.GITHUB_TOKEN }}
-          PGHOST: 127.0.0.1
-          PGPASSWORD: postgres
-=======
     - name: Set up Go
-      uses: actions/setup-go@v3
+      uses: actions/setup-go@v2
       with:
-        go-version: 1.19
+        go-version: 1.16
     - name: Checkout
-      uses: actions/checkout@v3
+      uses: actions/checkout@v2
     - name: Install Postgres client
-      run: sudo apt update && sudo apt install -y postgresql-client
+      run: sudo apt-get install -y postgresql-client
     - name: Run integration tests
       run: make integration-test
       env:
         GITHUB_TOKEN: ${{ secrets.GITHUB_TOKEN }}
         PGHOST: 127.0.0.1
-        PGPASSWORD: postgres
->>>>>>> d7f978da
+        PGPASSWORD: postgres