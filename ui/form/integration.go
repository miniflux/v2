--- conflicted
+++ resolved
@@ -48,10 +48,7 @@
 	LinkdingURL          string
 	LinkdingAPIKey       string
 	LinkdingTags         string
-<<<<<<< HEAD
-=======
 	LinkdingMarkAsUnread bool
->>>>>>> 2aab9ad5
 	MatrixBotEnabled     bool
 	MatrixBotUser        string
 	MatrixBotPassword    string
@@ -96,10 +93,7 @@
 	integration.LinkdingURL = i.LinkdingURL
 	integration.LinkdingAPIKey = i.LinkdingAPIKey
 	integration.LinkdingTags = i.LinkdingTags
-<<<<<<< HEAD
-=======
 	integration.LinkdingMarkAsUnread = i.LinkdingMarkAsUnread
->>>>>>> 2aab9ad5
 	integration.MatrixBotEnabled = i.MatrixBotEnabled
 	integration.MatrixBotUser = i.MatrixBotUser
 	integration.MatrixBotPassword = i.MatrixBotPassword
@@ -147,10 +141,7 @@
 		LinkdingURL:          r.FormValue("linkding_url"),
 		LinkdingAPIKey:       r.FormValue("linkding_api_key"),
 		LinkdingTags:         r.FormValue("linkding_tags"),
-<<<<<<< HEAD
-=======
 		LinkdingMarkAsUnread: r.FormValue("linkding_mark_as_unread") == "1",
->>>>>>> 2aab9ad5
 		MatrixBotEnabled:     r.FormValue("matrix_bot_enabled") == "1",
 		MatrixBotUser:        r.FormValue("matrix_bot_user"),
 		MatrixBotPassword:    r.FormValue("matrix_bot_password"),
