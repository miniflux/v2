--- conflicted
+++ resolved
@@ -21,9 +21,6 @@
 });
 
 self.addEventListener("fetch", (event) => {
-<<<<<<< HEAD
-   
-=======
     // We proxify requests through fetch() only if we are offline because it's slower.
     if (navigator.onLine === false && event.request.mode === "navigate") {
         event.respondWith(
@@ -44,5 +41,4 @@
             })()
         );
     }
->>>>>>> c8c1f053
 });