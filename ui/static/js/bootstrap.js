--- conflicted
+++ resolved
@@ -46,14 +46,8 @@
     onClick("a[data-toggle-bookmark]", (event) => handleBookmark(event.target));
     onClick("a[data-fetch-content-entry]", () => handleFetchOriginalContent());
     onClick("a[data-action=search]", (event) => setFocusToSearchInput(event));
-<<<<<<< HEAD
-    onClick("a[data-action=markPageAsRead]", () => handleConfirmationMessage(event.target, () => markPageAsRead()));
-    onClick("a[data-toggle-status]", (event) => handleEntryStatus(event.target));
-    onClick("main section h1", () => window.location.reload());
-=======
     onClick("a[data-action=markPageAsRead]", (event) => handleConfirmationMessage(event.target, () => markPageAsRead()));
     onClick("a[data-toggle-status]", (event) => handleEntryStatus("next", event.target));
->>>>>>> c1ece475
 
     onClick("a[data-confirm]", (event) => handleConfirmationMessage(event.target, (url, redirectURL) => {
         let request = new RequestBuilder(url);
