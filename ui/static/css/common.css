/* Layout */

* {
    margin: 0;
    padding: 0;
    box-sizing: border-box;
}

html {
    -webkit-text-size-adjust: 100%;
    -ms-text-size-adjust: 100%;
}

body {
    font-family: var(--font-family);
    text-rendering: optimizeLegibility;
    color: var(--body-color);
    background: var(--body-background);
}

hr {
    border: 0;
    height: 0;
    border-top: 1px dotted var(--hr-border-color);
    padding-bottom: 10px;
}

h1,
h2,
h3 {
    color: var(--title-color);
}

main {
    padding-left: 5px;
    padding-right: 5px;
    margin-bottom: 30px;
}

a {
    color: var(--link-color);
}

a:focus {
    outline: 0;
    color: var(--link-focus-color);
    text-decoration: none;
    outline: 1px dotted #aaa;
}

a:hover {
    color: var(--link-hover-color);
    text-decoration: none;
}


/* Header and main menu */

.header {
    margin-top: 10px;
    margin-bottom: 20px;
}

.header nav ul {
    display: none;
}

.header li {
    cursor: pointer;
    padding-left: 10px;
    line-height: 2.1em;
    font-size: 1.2em;
    border-bottom: 1px dotted var(--header-list-border-color);
}

.header li a:hover {
    color: #888;
}

.header a {
    font-size: 0.9em;
    color: var(--header-link-color);
    text-decoration: none;
    border: none;
    font-weight: 400;
}

.header .active a {
    color: var(--header-active-link-color);
    /* Note: Firefox on Windows does not show the link as bold if the value is under 600 */
    font-weight: 600;
}

.header a:hover {
    color: var(--header-link-hover-color);
}

.header a:focus {
    color: var(--header-link-focus-color);
}


/* Page header and footer*/

.page-header {
    margin-bottom: 25px;
}

.page-footer {
    margin-bottom: 10px;
}

.page-header h1 {
    font-weight: 500;
    border-bottom: 1px dotted var(--page-header-title-border-color);
}

.page-header h1 a {
    text-decoration: none;
    color: var(--page-header-title-color);
}

.page-header h1 a:hover,
.page-header h1 a:focus {
    color: #666;
}

.page-header li,
.page-footer li {
    list-style-type: none;
    line-height: 1.8em;
}

.page-header ul a .icon {
    padding-bottom: 2px;
}

/* Logo */

.logo {
    cursor: pointer;
    text-align: center;
}

.logo a {
    color: var(--logo-color);
    letter-spacing: 1px;
}

.logo a:hover {
    color: #339966;
}

.logo a span {
    color: #339966;
}

.logo a:hover span {
    color: var(--logo-hover-color-span);
}


/* Search form */

.search {
    text-align: center;
    display: none;
}

.search-toggle-switch {
    display: none;
}


/* PWA prompt */

#prompt-home-screen {
    display: none;
    position: fixed;
    bottom: 0;
    right: 0;
    width: 100%;
    text-align: center;
    background: #000;
    opacity: 85%;
}

#btn-add-to-home-screen {
    text-decoration: none;
    line-height: 30px;
    color: #fff;
}

#btn-add-to-home-screen:hover {
    color: red;
}


/* Notification - "Toast" */

#toast-wrapper {
    visibility: hidden;
    opacity: 0;
    position: fixed;
    left: 0;
    bottom: 10%;
    color: #fff;
    width: 100%;
    text-align: center;
}

#toast-msg {
    background-color: rgba(0, 0, 0, 0.7);
    padding-bottom: 4px;
    padding-left: 4px;
    padding-right: 5px;
    border-radius: 5px;
}

.toast-animate {
    animation: toastKeyFrames 2s;
}

@keyframes toastKeyFrames {
    0% {
        visibility: hidden;
        opacity: 0;
    }
    25% {
        visibility: visible;
        opacity: 1;
        z-index: 9999
    }
    50% {
        visibility: visible;
        opacity: 1;
        z-index: 9999
    }
    75% {
        visibility: visible;
        opacity: 1;
        z-index: 9999
    }
    100% {
        visibility: hidden;
        opacity: 0;
        z-index: 0
    }
}

@media (max-width: 600px) {
    body {
        margin: 0.4rem;
    }
}

@media (min-width: 600px) {
    body {
        margin: auto;
        max-width: 750px;
    }
    .header {
        margin-bottom: 0;
    }
    .logo {
        text-align: left;
        float: left;
        margin-right: 15px;
        margin-left: 5px;
    }
    .header nav ul {
        display: block;
    }
    .header li {
        display: inline;
        padding: 0;
        padding-right: 15px;
        line-height: normal;
        border: none;
        font-size: 1.0em;
    }
    .page-header li,
    .page-footer li {
        display: inline;
        padding-right: 15px;
    }
    /* Search form */
    .search {
        text-align: right;
        display: block;
        margin-top: 10px;
        margin-right: 5px;
    }
    .search-toggle-switch {
        display: block;
    }
    .search-form {
        display: none;
    }
    .search-toggle-switch.has-search-query {
        display: none;
    }
    .search-form.has-search-query {
        display: block;
    }
}


/* Tables */

table {
    width: 100%;
    border-collapse: collapse;
}

table,
th,
td {
    border: 1px solid var(--table-border-color);
}

th,
td {
    padding: 5px;
    text-align: left;
}

td {
    vertical-align: top;
}

th {
    background: var(--table-th-background);
    color: var(--table-th-color);
    font-weight: 400;
}

tr:hover {
    color: var(--table-tr-hover-color);
    background-color: var(--table-tr-hover-background-color);
}

.column-40 {
    width: 40%;
}

.column-25 {
    width: 25%;
}

.column-20 {
    width: 20%;
}


/* Forms */

fieldset {
    border: 1px solid #ddd;
    padding: 8px;
}

legend {
    font-weight: 500;
    padding-left: 3px;
    padding-right: 3px;
}

label {
    cursor: pointer;
    display: block;
}

.radio-group {
    line-height: 1.9em;
}

div.radio-group label {
    display: inline-block;
}

select {
    margin-bottom: 15px;
}

input[type="search"],
input[type="url"],
input[type="password"],
input[type="text"],
input[type="number"] {
    color: var(--input-color);
    background: var(--input-background);
    border: var(--input-border);
    padding: 3px;
    line-height: 20px;
    width: 250px;
    font-size: 99%;
    margin-bottom: 10px;
    margin-top: 5px;
    -webkit-appearance: none;
}

input[type="search"]:focus,
input[type="url"]:focus,
input[type="password"]:focus,
input[type="text"]:focus,
input[type="number"]:focus {
    color: var(--input-focus-color);
    border-color: var(--input-focus-border-color);
    outline: 0;
    box-shadow: var(--input-focus-box-shadow);
}

#form-entries-per-page {
    max-width: 80px;
}

input[type="checkbox"] {
    margin-bottom: 15px;
}

textarea {
    width: 350px;
    color: var(--input-color);
    background: var(--input-background);
    border: var(--input-border);
    padding: 3px;
    margin-bottom: 10px;
    margin-top: 5px;
    -webkit-appearance: none;
}

textarea:focus {
    color: var(--input-focus-color);
    border-color: var(--input-focus-border-color);
    outline: 0;
    box-shadow: var(--input-focus-box-shadow);
}

input::placeholder {
    color: var(--input-placeholder-color);
    padding-top: 2px;
}

.form-help {
    font-size: 0.9em;
    color: brown;
    margin-bottom: 15px;
}

.form-section {
    border-left: 2px dotted #ddd;
    padding-left: 20px;
    margin-left: 10px;
}

details>summary {
    outline: none;
    cursor: pointer;
}

.details-content {
    margin-top: 15px;
}


/* Buttons */

a.button {
    text-decoration: none;
}

.button {
    display: inline-block;
    -webkit-appearance: none;
    -moz-appearance: none;
    font-size: 1.1em;
    cursor: pointer;
    padding: 3px 10px;
    border: 1px solid;
    border-radius: unset;
}

.button-primary {
    border-color: var(--button-primary-border-color);
    background: var(--button-primary-background);
    color: var(--button-primary-color);
}

a.button-primary:hover,
a.button-primary:focus,
.button-primary:hover,
.button-primary:focus {
    border-color: var(--button-primary-focus-border-color);
    background: var(--button-primary-focus-background);
    color: var(--button-primary-color);
}

.button-danger {
    border-color: #b0281a;
    background: #d14836;
    color: #fff;
}

.button-danger:hover,
.button-danger:focus {
    color: #fff;
    background: #c53727;
}

.button:disabled {
    color: #ccc;
    background: #f7f7f7;
    border-color: #ccc;
}

.buttons {
    margin-top: 10px;
    margin-bottom: 20px;
}


/* Alerts */

.alert {
    padding: 8px 35px 8px 14px;
    margin-bottom: 20px;
    color: var(--alert-color);
    background-color: var(--alert-background-color);
    border: 1px solid var(--alert-border-color);
    border-radius: 4px;
    overflow: auto;
}

.alert h3 {
    margin-top: 0;
    margin-bottom: 15px;
}

.alert-success {
    color: var(--alert-success-color);
    background-color: var(--alert-success-background-color);
    border-color: var(--alert-success-border-color);
}

.alert-error {
    color: var(--alert-error-color);
    background-color: var(--alert-error-background-color);
    border-color: var(--alert-error-border-color);
}

.alert-error h3,
.alert-error a {
    color: var(--alert-error-color);
}

.alert-info {
    color: var(--alert-info-color);
    background-color: var(--alert-info-background-color);
    border-color: var(--alert-info-border-color);
}


/* Panel */

.panel {
    color: var(--panel-color);
    background-color: var(--panel-background);
    border: 1px solid var(--panel-border-color);
    border-radius: 5px;
    padding: 10px;
    margin-bottom: 15px;
}

.panel h3 {
    font-weight: 500;
    margin-top: 0;
    margin-bottom: 20px;
}

.panel ul {
    margin-left: 30px;
}

.panel ul li {
    word-break: break-all;
}

/* Modals */
template {
    display: none;
}

#modal-left {
    position: fixed;
    top: 0;
    left: 0;
    bottom: 0;
    width: 380px;
    overflow: auto;
    color: var(--modal-color);
    background: var(--modal-background);
    box-shadow: var(--modal-box-shadow);
    padding: 5px;
    padding-top: 30px;
}

#modal-left h3 {
    font-weight: 400;
    margin: 0;
}

.btn-close-modal {
    position: absolute;
    top: 0;
    right: 0;
    font-size: 1.7em;
    color: #ccc;
    padding: 0 .2em;
    margin: 10px;
    text-decoration: none;
}

.btn-close-modal:hover {
    color: #999;
}


/* Keyboard Shortcuts */

.keyboard-shortcuts li {
    margin-left: 25px;
    list-style-type: square;
    color: var(--keyboard-shortcuts-li-color);
    font-size: 0.95em;
    line-height: 1.45em;
}

.keyboard-shortcuts p {
    line-height: 1.9em;
}


/* Login form */

.login-form {
    margin: 50px auto 0;
    max-width: 280px;
}


/* Counters */

.unread-counter-wrapper,
.error-feeds-counter-wrapper {
    font-size: 0.9em;
    font-weight: 300;
    color: var(--counter-color);
}


/* Category label */

.category {
    font-size: 0.75em;
    background-color: var(--category-background-color);
    border: 1px solid var(--category-border-color);
    border-radius: 5px;
    margin-left: 0.25em;
    padding: 1px 0.4em 1px 0.4em;
    white-space: nowrap;
    color: var(--category-color);
}

.category a {
    color: var(--category-link-color);
    text-decoration: none;
}

.category a:hover,
.category a:focus {
    color: var(--category-link-hover-color);
}


/* Pagination */

.pagination {
    font-size: 1.1em;
    display: flex;
    align-items: center;
}

.pagination-top {
    padding-bottom: 8px;
}

.pagination-bottom {
    padding-top: 8px;
}

.pagination-entry-top {
    padding-top: 8px;
}

.pagination-entry-bottom {
    border-top: 1px dotted var(--pagination-border-color);
    margin-bottom: 15px;
    margin-top: 50px;
    padding-top: 8px;
}

.pagination>div {
    flex: 1;
}

.pagination-next {
    text-align: right;
}

.pagination-prev:before {
    content: "« ";
}

.pagination-next:after {
    content: " »";
}

.pagination a {
    color: var(--pagination-link-color);
}

.pagination a:hover,
.pagination a:focus {
    text-decoration: none;
}


/* List view */

.item {
    border: 1px dotted var(--item-border-color);
    margin-bottom: 20px;
    padding: var(--item-padding);
    overflow: hidden;
}

.item.current-item {
    border: var(--current-item-border-width) solid var(--current-item-border-color);
    padding: 3px;
    box-shadow: var(--current-item-box-shadow);
}

.item-title a {
    text-decoration: none;
    font-weight: var(--item-title-link-font-weight);
}

.item-status-read .item-title a {
    color: var(--item-status-read-title-link-color);
}

.item-meta {
    color: var(--item-meta-focus-color);
    font-size: 0.8em;
}

.item-meta a {
    color: #777;
    text-decoration: none;
}

.item-meta a:hover,
.item-meta a:focus {
    color: #333;
}

.item-meta ul {
    margin-top: 5px;
}

.item-meta li {
    display: inline-block;
}

.item-meta-info {
    font-size: 0.85em;
}

.item-meta-info li:after {
    content: "|";
    color: var(--item-meta-li-color);
}

.item-meta-info li:last-child:after {
    content: "";
}

.item-meta-icons li {
    margin-right: 8px;
    margin-top: 4px;
}

.item-meta-icons li:last-child {
    margin-right: 0;
}

.items {
    overflow-x: hidden;
    touch-action: pan-y;
}

.hide-read-items .item-status-read:not(.current-item) {
    display: none;
}

<<<<<<< HEAD
=======
.touch-item {
    transition-property: transform;
    transition-duration: 0s;
    transition-timing-function: ease-out;
}
>>>>>>> d7f978da

/* Feeds list */

article.feed-parsing-error {
    background-color: var(--feed-parsing-error-background-color);
    border-style: var(--feed-parsing-error-border-style);
    border-color: var(--feed-parsing-error-border-color);
}

article.feed-has-unread {
    background-color: var(--feed-has-unread-background-color);
    border-style: var(--feed-has-unread-border-style);
    border-color: var(--feed-has-unread-border-color);
}

.parsing-error {
    font-size: 0.85em;
    margin-top: 2px;
    color: var(--parsing-error-color);
}

.parsing-error-count {
    cursor: pointer;
}

<<<<<<< HEAD
=======
/* Categories list */
article.category-has-unread {
    background-color: var(--category-has-unread-background-color);
    border-style: var(--category-has-unread-border-style);
    border-color: var(--category-has-unread-border-color);
}
>>>>>>> d7f978da

/* Icons */

.icon,
.icon-label {
    vertical-align: middle;
    display: inline-block;
    padding-right: 2px;
}

.icon {
    width: 16px;
    height: 16px;
}


/* Entry view */

.entry header {
    padding-bottom: 5px;
    border-bottom: 1px dotted var(--entry-header-border-color);
}

.entry header h1 {
    font-size: 2.0em;
    line-height: 1.25em;
    margin: 5px 0 30px 0;
}

.entry header h1 a {
    text-decoration: none;
    color: var(--entry-header-title-link-color);
}

.entry header h1 a:hover,
.entry header h1 a:focus {
    color: #666;
}

.entry-actions {
    margin-bottom: 20px;
}

.entry-actions a {
    text-decoration: none;
}

.entry-actions li {
    display: inline-block;
    margin-right: 15px;
    line-height: 1.7em;
}

.entry-meta {
    font-size: 0.95em;
    margin: 0 0 20px;
    color: #666;
    overflow-wrap: break-word;
}

.entry-website img {
    vertical-align: top;
}

.entry-website a {
    color: #666;
    vertical-align: top;
    text-decoration: none;
}

.entry-website a:hover,
.entry-website a:focus {
    text-decoration: underline;
}

.entry-date {
    font-size: 0.65em;
    font-style: italic;
    color: #555;
}

.entry-content {
    padding-top: 15px;
    font-size: 1.2em;
    font-weight: var(--entry-content-font-weight);
    font-family: var(--entry-content-font-family);
    color: var(--entry-content-color);
    line-height: 1.4em;
    overflow-wrap: break-word;
}

.entry-content h1,
h2,
h3,
h4,
h5,
h6 {
    margin-top: 15px;
    margin-bottom: 10px;
}

.entry-content iframe,
.entry-content video,
.entry-content img {
    max-width: 100%;
}

.entry-content figure {
    margin-top: 15px;
    margin-bottom: 15px;
}

.entry-content figure img {
    border: 1px solid #000;
}

.entry-content figcaption {
    font-size: 0.75em;
    text-transform: uppercase;
    color: #777;
}

.entry-content p {
    margin-top: 10px;
    margin-bottom: 15px;
}

.entry-content a {
    overflow-wrap: break-word;
}

.entry-content a:visited {
    color: var(--link-visited-color);
}

.entry-content dt {
    font-weight: 500;
    margin-top: 15px;
    color: #555;
}

.entry-content dd {
    margin-left: 15px;
    margin-top: 5px;
    padding-left: 20px;
    border-left: 3px solid #ddd;
    color: #777;
    font-weight: 300;
    line-height: 1.4em;
}

.entry-content blockquote {
    border-left: 4px solid #ddd;
    padding-left: 25px;
    margin-left: 20px;
    margin-top: 20px;
    margin-bottom: 20px;
    line-height: 1.4em;
    font-family: var(--entry-content-quote-font-family);
}

.entry-content q {
    color: var(--entry-content-quote-color);
    font-family: var(--entry-content-quote-font-family);
    font-style: italic;
}

.entry-content q:before {
    content: "“";
}

.entry-content q:after {
    content: "”";
}

.entry-content pre {
    padding: 5px;
    overflow: auto;
    overflow-wrap: initial;
    border-width: 1px;
    border-style: solid;
}

.entry-content pre,
.entry-content code {
    color: var(--entry-content-code-color);
    background: var(--entry-content-code-background);
    border-color: var(--entry-content-code-border-color);
}

.entry-content table {
    max-width: 100%;
}

.entry-content ul,
.entry-content ol {
    margin-left: 30px;
    margin-top: 15px;
    margin-bottom: 15px;
}

.entry-content li ul,
.entry-content li ol {
    margin-top: 0;
    margin-bottom: 0;
}

.entry-content ul {
    list-style-type: square;
}

.entry-content strong {
    font-weight: 600;
}

.entry-content sub,
.entry-content sup {
    font-size: 75%;
    line-height: 0;
    position: relative;
    vertical-align: baseline;
}

.entry-content sub {
    bottom: -0.25em;
}

.entry-content sup {
    top: -0.5em;
}

.entry-content abbr {
    cursor: pointer;
    text-decoration: none;
    border-bottom: 1px dashed var(--entry-content-abbr-border-color);
}

details.entry-enclosures {
    margin-top: 25px;
}

.entry-enclosures summary {
    font-weight: 500;
    font-size: 1.2em;
}

.entry-enclosure {
    border: 1px dotted var(--entry-enclosure-border-color);
    padding: 5px;
    margin-top: 10px;
    max-width: 100%;
}

.entry-enclosure-download {
    font-size: 0.85em;
    overflow-wrap: break-word;
}

.enclosure-video video,
.enclosure-image img {
    max-width: 100%;
}


/* Confirmation */

.confirm {
    font-weight: 500;
    color: #ed2d04;
}

.confirm a {
    color: #ed2d04;
}

.loading {
    font-style: italic;
}


/* Bookmarlet */

.bookmarklet {
    border: 1px dashed #ccc;
    border-radius: 5px;
    padding: 15px;
    margin: 15px;
    text-align: center;
}

.bookmarklet a {
    font-weight: 600;
    text-decoration: none;
    font-size: 1.2em;
}

.rules-entry {
    display: flex;
}

.disabled {
    opacity: 20%;
}<|MERGE_RESOLUTION|>--- conflicted
+++ resolved
@@ -814,14 +814,11 @@
     display: none;
 }
 
-<<<<<<< HEAD
-=======
 .touch-item {
     transition-property: transform;
     transition-duration: 0s;
     transition-timing-function: ease-out;
 }
->>>>>>> d7f978da
 
 /* Feeds list */
 
@@ -846,16 +843,6 @@
 .parsing-error-count {
     cursor: pointer;
 }
-
-<<<<<<< HEAD
-=======
-/* Categories list */
-article.category-has-unread {
-    background-color: var(--category-has-unread-background-color);
-    border-style: var(--category-has-unread-border-style);
-    border-color: var(--category-has-unread-border-color);
-}
->>>>>>> d7f978da
 
 /* Icons */
 
