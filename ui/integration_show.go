--- conflicted
+++ resolved
@@ -63,10 +63,7 @@
 		LinkdingURL:          integration.LinkdingURL,
 		LinkdingAPIKey:       integration.LinkdingAPIKey,
 		LinkdingTags:         integration.LinkdingTags,
-<<<<<<< HEAD
-=======
 		LinkdingMarkAsUnread: integration.LinkdingMarkAsUnread,
->>>>>>> 2aab9ad5
 		MatrixBotEnabled:     integration.MatrixBotEnabled,
 		MatrixBotUser:        integration.MatrixBotUser,
 		MatrixBotPassword:    integration.MatrixBotPassword,
