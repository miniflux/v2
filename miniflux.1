--- conflicted
+++ resolved
@@ -245,14 +245,6 @@
 .br
 Default is empty\&.
 .TP
-<<<<<<< HEAD
-=======
-.B CERT_CACHE
-Let's Encrypt cache directory\&.
-.br
-Default is /tmp/cert_cache\&.
-.TP
->>>>>>> 7c44238b
 .B METRICS_COLLECTOR
 Set to 1 to enable metrics collector. Expose a /metrics endpoint for Prometheus.
 .br
