--- conflicted
+++ resolved
@@ -104,10 +104,7 @@
 			integration.LinkdingURL,
 			integration.LinkdingAPIKey,
 			integration.LinkdingTags,
-<<<<<<< HEAD
-=======
 			integration.LinkdingMarkAsUnread,
->>>>>>> 2aab9ad5
 		)
 		if err := client.AddEntry(entry.Title, entry.URL); err != nil {
 			logger.Error("[Integration] UserID #%d: %v", integration.UserID, err)
