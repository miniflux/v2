--- conflicted
+++ resolved
@@ -110,16 +110,7 @@
 
 func isBlockedEntry(feed *model.Feed, entry *model.Entry) bool {
 	if feed.BlocklistRules != "" {
-<<<<<<< HEAD
-		if matchField(feed.BlocklistRules, entry.URL) {
-			logger.Debug("[Processor] Block entry %q from feed %q based on rule %q applied on %s", entry.Title, feed.FeedURL, feed.BlocklistRules, "URL")
-			return true
-		}
-		if matchField(feed.BlocklistRules, entry.Title) {
-			logger.Debug("[Processor] Block entry %q from feed %q based on rule %q applied on %s", entry.Title, feed.FeedURL, feed.BlocklistRules, "Title")
-=======
-		match, _ := regexp.MatchString(feed.BlocklistRules, entry.Title)
-		if match {
+		if matchField(feed.BlocklistRules, entry.URL) || matchField(feed.BlocklistRules, entry.Title) {
 			slog.Debug("Blocking entry based on rule",
 				slog.Int64("entry_id", entry.ID),
 				slog.String("entry_url", entry.URL),
@@ -127,7 +118,6 @@
 				slog.String("feed_url", feed.FeedURL),
 				slog.String("rule", feed.BlocklistRules),
 			)
->>>>>>> 9f62704c
 			return true
 		}
 	}
@@ -137,16 +127,7 @@
 
 func isAllowedEntry(feed *model.Feed, entry *model.Entry) bool {
 	if feed.KeeplistRules != "" {
-<<<<<<< HEAD
-		if matchField(feed.KeeplistRules, entry.URL) {
-			logger.Debug("[Processor] Allow entry %q from feed %q based on rule %q applied on %s", entry.Title, feed.FeedURL, feed.KeeplistRules, "URL")
-			return true
-		}
-		if matchField(feed.KeeplistRules, entry.Title) {
-			logger.Debug("[Processor] Allow entry %q from feed %q based on rule %q applied on %s", entry.Title, feed.FeedURL, feed.KeeplistRules, "Title")
-=======
-		match, _ := regexp.MatchString(feed.KeeplistRules, entry.Title)
-		if match {
+		if matchField(feed.KeeplistRules, entry.URL) || matchField(feed.KeeplistRules, entry.Title) {
 			slog.Debug("Allow entry based on rule",
 				slog.Int64("entry_id", entry.ID),
 				slog.String("entry_url", entry.URL),
@@ -154,7 +135,6 @@
 				slog.String("feed_url", feed.FeedURL),
 				slog.String("rule", feed.KeeplistRules),
 			)
->>>>>>> 9f62704c
 			return true
 		}
 		return false
@@ -165,7 +145,7 @@
 func matchField(pattern, value string) bool {
 	match, err := regexp.MatchString(pattern, value)
 	if err != nil {
-		logger.Error("[Processor] Unable to match pattern %q with value %q: %v", pattern, value, err)
+		slog.Error("[Processor] Unable to match pattern %q with value %q: %v", pattern, value, err)
 	}
 
 	return match
