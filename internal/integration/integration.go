--- conflicted
+++ resolved
@@ -168,7 +168,15 @@
 			logger.Error("[Integration] Unable to send entry #%d to Shaarli for user #%d: %v", entry.ID, integration.UserID, err)
 		}
 	}
-<<<<<<< HEAD
+
+	if integration.WebhookEnabled {
+		logger.Debug("[Integration] Sending entry #%d %q for user #%d to Webhook URL: %s", entry.ID, entry.URL, integration.UserID, integration.WebhookURL)
+
+		webhookClient := webhook.NewClient(integration.WebhookURL, integration.WebhookSecret)
+		if err := webhookClient.SendSaveEntryWebhookEvent(entry); err != nil {
+			logger.Error("[Integration] UserID #%d: %v", integration.UserID, err)
+		}
+	}
 
 	if integration.SiyuanNoteEnabled {
 		logger.Debug("[Integration] Sending entry #%d %q for user #%d to Siyuan-Note", entry.ID, entry.URL, integration.UserID)
@@ -180,18 +188,6 @@
 			integration.SiyuanNotePagePath,
 		)
 		if err := client.UpdateDocument(entry.URL, entry.Title, entry.Content); err != nil {
-			logger.Error("[Integration] UserID #%d: %v", integration.UserID, err)
-		}
-	}
-}
-=======
->>>>>>> 2104eb85
-
-	if integration.WebhookEnabled {
-		logger.Debug("[Integration] Sending entry #%d %q for user #%d to Webhook URL: %s", entry.ID, entry.URL, integration.UserID, integration.WebhookURL)
-
-		webhookClient := webhook.NewClient(integration.WebhookURL, integration.WebhookSecret)
-		if err := webhookClient.SendSaveEntryWebhookEvent(entry); err != nil {
 			logger.Error("[Integration] UserID #%d: %v", integration.UserID, err)
 		}
 	}
