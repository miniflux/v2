--- conflicted
+++ resolved
@@ -114,13 +114,10 @@
     checkMenuToggleModeByLayout()
     window.addEventListener("resize", checkMenuToggleModeByLayout, { passive: true })
 
-<<<<<<< HEAD
-
     const alertDialogElement = document.getElementById("confirm-alert-dialog")
     alertDialogElement.addEventListener("close", (event) => removeDialogContext(alertDialogElement))
-=======
+
     fixVoiceOverDetailsSummaryBug()
->>>>>>> 5c97771e
 
     const logoElement = document.querySelector(".logo")
     logoElement.addEventListener("click", (event) => toggleMainMenu(event));
