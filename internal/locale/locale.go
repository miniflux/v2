--- conflicted
+++ resolved
@@ -2,28 +2,6 @@
 // SPDX-License-Identifier: Apache-2.0
 
 package locale // import "miniflux.app/v2/internal/locale"
-
-<<<<<<< HEAD
-var numberOfPluralFormsPerLanguage = map[string]int{
-	"en_US": 2,
-	"es_ES": 2,
-	"fr_FR": 2,
-	"de_DE": 2,
-	"pl_PL": 3,
-	"pt_BR": 2,
-	"zh_CN": 1,
-	"zh_TW": 1,
-	"nl_NL": 2,
-	"ru_RU": 3,
-	"it_IT": 2,
-	"ja_JP": 1,
-	"tr_TR": 2,
-	"el_EL": 2,
-	"fi_FI": 2,
-	"hi_IN": 2,
-	"uk_UA": 3,
-	"id_ID": 1,
-}
 
 // AvailableLanguages is the list of available languages.
 var AvailableLanguages = map[string]string{
@@ -45,28 +23,4 @@
 	"hi_IN": "हिन्दी",
 	"uk_UA": "Українська",
 	"id_ID": "Bahasa Indonesia",
-=======
-// AvailableLanguages returns the list of available languages.
-func AvailableLanguages() map[string]string {
-	return map[string]string{
-		"en_US": "English",
-		"es_ES": "Español",
-		"fr_FR": "Français",
-		"de_DE": "Deutsch",
-		"pl_PL": "Polski",
-		"pt_BR": "Português Brasileiro",
-		"zh_CN": "简体中文",
-		"zh_TW": "繁體中文",
-		"nl_NL": "Nederlands",
-		"ru_RU": "Русский",
-		"it_IT": "Italiano",
-		"ja_JP": "日本語",
-		"tr_TR": "Türkçe",
-		"el_EL": "Ελληνικά",
-		"fi_FI": "Suomi",
-		"hi_IN": "हिन्दी",
-		"uk_UA": "Українська",
-		"id_ID": "Bahasa Indonesia",
-	}
->>>>>>> d5cfcf89
 }