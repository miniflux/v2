// Copyright 2017 Frédéric Guillot. All rights reserved.
// Use of this source code is governed by the Apache 2.0
// license that can be found in the LICENSE file.

package handler // import "miniflux.app/reader/handler"

import (
	"fmt"
	"time"

	"github.com/xiaonanln/keylock"
	"miniflux.app/config"
	"miniflux.app/errors"
	"miniflux.app/http/client"
	"miniflux.app/locale"
	"miniflux.app/logger"
	"miniflux.app/model"
	"miniflux.app/reader/browser"
	"miniflux.app/reader/icon"
	"miniflux.app/reader/parser"
	"miniflux.app/reader/processor"
	"miniflux.app/storage"
	"miniflux.app/timer"
)

var (
	errDuplicate        = "This feed already exists (%s)"
	errNotFound         = "Feed %d not found"
	errCategoryNotFound = "Category not found for this user"
)

// CreateFeed fetch, parse and store a new feed.
func CreateFeed(store *storage.Storage, userID int64, feedCreationRequest *model.FeedCreationRequest) (*model.Feed, error) {
	defer timer.ExecutionTime(time.Now(), fmt.Sprintf("[CreateFeed] FeedURL=%s", feedCreationRequest.FeedURL))

	if !store.CategoryIDExists(userID, feedCreationRequest.CategoryID) {
		return nil, errors.NewLocalizedError(errCategoryNotFound)
	}

	request := client.NewClientWithConfig(feedCreationRequest.FeedURL, config.Opts)
	request.WithCredentials(feedCreationRequest.Username, feedCreationRequest.Password)
	request.WithUserAgent(feedCreationRequest.UserAgent)
	request.WithCookie(feedCreationRequest.Cookie)
	request.AllowSelfSignedCertificates = feedCreationRequest.AllowSelfSignedCertificates

	if feedCreationRequest.FetchViaProxy {
		request.WithProxy()
	}

	response, requestErr := browser.Exec(request)
	if requestErr != nil {
		return nil, requestErr
	}

	if store.FeedURLExists(userID, response.EffectiveURL) {
		return nil, errors.NewLocalizedError(errDuplicate, response.EffectiveURL)
	}

	subscription, parseErr := parser.ParseFeed(response.EffectiveURL, response.BodyAsString())
	if parseErr != nil {
		return nil, parseErr
	}

	subscription.UserID = userID
	subscription.UserAgent = feedCreationRequest.UserAgent
	subscription.Cookie = feedCreationRequest.Cookie
	subscription.Username = feedCreationRequest.Username
	subscription.Password = feedCreationRequest.Password
	subscription.Crawler = feedCreationRequest.Crawler
	subscription.Disabled = feedCreationRequest.Disabled
	subscription.IgnoreHTTPCache = feedCreationRequest.IgnoreHTTPCache
	subscription.AllowSelfSignedCertificates = feedCreationRequest.AllowSelfSignedCertificates
	subscription.FetchViaProxy = feedCreationRequest.FetchViaProxy
	subscription.ScraperRules = feedCreationRequest.ScraperRules
	subscription.RewriteRules = feedCreationRequest.RewriteRules
	subscription.BlocklistRules = feedCreationRequest.BlocklistRules
	subscription.KeeplistRules = feedCreationRequest.KeeplistRules
	subscription.WithCategoryID(feedCreationRequest.CategoryID)
	subscription.WithClientResponse(response)
	subscription.CheckedNow()

	processor.ProcessFeedEntries(store, subscription)

	if storeErr := store.CreateFeed(subscription); storeErr != nil {
		return nil, storeErr
	}

	logger.Debug("[CreateFeed] Feed saved with ID: %d", subscription.ID)

	checkFeedIcon(
		store,
		subscription.ID,
		subscription.SiteURL,
		feedCreationRequest.UserAgent,
		feedCreationRequest.FetchViaProxy,
		feedCreationRequest.AllowSelfSignedCertificates,
	)
	return subscription, nil
}

// RefreshFeed refreshes a feed.
func RefreshFeed(store *storage.Storage, userID, feedID int64) error {
	defer timer.ExecutionTime(time.Now(), fmt.Sprintf("[RefreshFeed] feedID=%d", feedID))
	userLanguage := store.UserLanguage(userID)
	printer := locale.NewPrinter(userLanguage)

	originalFeed, storeErr := store.FeedByID(userID, feedID)
	if storeErr != nil {
		return storeErr
	}

	if originalFeed == nil {
		return errors.NewLocalizedError(errNotFound, feedID)
	}

	weeklyEntryCount := 0
	if config.Opts.PollingScheduler() == model.SchedulerEntryFrequency {
		var weeklyCountErr error
		weeklyEntryCount, weeklyCountErr = store.WeeklyFeedEntryCount(userID, feedID)
		if weeklyCountErr != nil {
			return weeklyCountErr
		}
	}

	originalFeed.CheckedNow()
	originalFeed.ScheduleNextCheck(weeklyEntryCount)

	request := client.NewClientWithConfig(originalFeed.FeedURL, config.Opts)
	request.WithCredentials(originalFeed.Username, originalFeed.Password)
	request.WithUserAgent(originalFeed.UserAgent)
	request.WithCookie(originalFeed.Cookie)
	request.AllowSelfSignedCertificates = originalFeed.AllowSelfSignedCertificates

	if !originalFeed.IgnoreHTTPCache {
		request.WithCacheHeaders(originalFeed.EtagHeader, originalFeed.LastModifiedHeader)
	}

	if originalFeed.FetchViaProxy {
		request.WithProxy()
	}

	response, requestErr := browser.Exec(request)
	if requestErr != nil {
		originalFeed.WithError(requestErr.Localize(printer))
		store.UpdateFeedError(originalFeed)
		return requestErr
	}

	if store.AnotherFeedURLExists(userID, originalFeed.ID, response.EffectiveURL) {
		storeErr := errors.NewLocalizedError(errDuplicate, response.EffectiveURL)
		originalFeed.WithError(storeErr.Error())
		store.UpdateFeedError(originalFeed)
		return storeErr
	}

	if originalFeed.IgnoreHTTPCache || response.IsModified(originalFeed.EtagHeader, originalFeed.LastModifiedHeader) {
		logger.Debug("[RefreshFeed] Feed #%d has been modified", feedID)

		updatedFeed, parseErr := parser.ParseFeed(response.EffectiveURL, response.BodyAsString())
		if parseErr != nil {
			originalFeed.WithError(parseErr.Localize(printer))
			store.UpdateFeedError(originalFeed)
			return parseErr
		}

		originalFeed.Entries = updatedFeed.Entries
		processor.ProcessFeedEntries(store, originalFeed)

		// We don't update existing entries when the crawler is enabled (we crawl only inexisting entries).
		if storeErr := store.RefreshFeedEntries(originalFeed.UserID, originalFeed.ID, originalFeed.Entries, !originalFeed.Crawler); storeErr != nil {
			originalFeed.WithError(storeErr.Error())
			store.UpdateFeedError(originalFeed)
			return storeErr
		}

		// We update caching headers only if the feed has been modified,
		// because some websites don't return the same headers when replying with a 304.
		originalFeed.WithClientResponse(response)
		checkFeedIcon(
			store,
			originalFeed.ID,
			originalFeed.SiteURL,
			originalFeed.UserAgent,
			originalFeed.FetchViaProxy,
			originalFeed.AllowSelfSignedCertificates,
		)
	} else {
		logger.Debug("[RefreshFeed] Feed #%d not modified", feedID)
	}

	originalFeed.ResetErrorCounter()

	if storeErr := store.UpdateFeed(originalFeed); storeErr != nil {
		originalFeed.WithError(storeErr.Error())
		store.UpdateFeedError(originalFeed)
		return storeErr
	}

	return nil
}

<<<<<<< HEAD
var iconFinderLock = keylock.NewKeyLock()

func checkFeedIcon(store *storage.Storage, feedID int64, websiteURL string, fetchViaProxy, allowSelfSignedCertificates bool) {
	iconFinderLock.Lock(websiteURL)
	defer iconFinderLock.Unlock(websiteURL)
=======
func checkFeedIcon(store *storage.Storage, feedID int64, websiteURL, userAgent string, fetchViaProxy, allowSelfSignedCertificates bool) {
>>>>>>> 7111b374
	if !store.HasIcon(feedID) {
		icon, err := icon.FindIcon(websiteURL, userAgent, fetchViaProxy, allowSelfSignedCertificates)
		if err != nil {
			logger.Debug(`[CheckFeedIcon] %v (feedID=%d websiteURL=%s)`, err, feedID, websiteURL)
		} else if icon == nil {
			logger.Debug(`[CheckFeedIcon] No icon found (feedID=%d websiteURL=%s)`, feedID, websiteURL)
		} else {
			if err := store.CreateFeedIcon(feedID, icon); err != nil {
				logger.Debug(`[CheckFeedIcon] %v (feedID=%d websiteURL=%s)`, err, feedID, websiteURL)
			}
		}
	}
}<|MERGE_RESOLUTION|>--- conflicted
+++ resolved
@@ -199,15 +199,11 @@
 	return nil
 }
 
-<<<<<<< HEAD
 var iconFinderLock = keylock.NewKeyLock()
 
-func checkFeedIcon(store *storage.Storage, feedID int64, websiteURL string, fetchViaProxy, allowSelfSignedCertificates bool) {
+func checkFeedIcon(store *storage.Storage, feedID int64, websiteURL, userAgent string, fetchViaProxy, allowSelfSignedCertificates bool) {
 	iconFinderLock.Lock(websiteURL)
 	defer iconFinderLock.Unlock(websiteURL)
-=======
-func checkFeedIcon(store *storage.Storage, feedID int64, websiteURL, userAgent string, fetchViaProxy, allowSelfSignedCertificates bool) {
->>>>>>> 7111b374
 	if !store.HasIcon(feedID) {
 		icon, err := icon.FindIcon(websiteURL, userAgent, fetchViaProxy, allowSelfSignedCertificates)
 		if err != nil {
