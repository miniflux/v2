// Copyright 2017 Frédéric Guillot. All rights reserved.
// Use of this source code is governed by the Apache 2.0
// license that can be found in the LICENSE file.

package api // import "miniflux.app/api"

import (
	"errors"
	"net/http"

	"miniflux.app/http/request"
	"miniflux.app/http/response/json"
)

func (h *handler) createFeed(w http.ResponseWriter, r *http.Request) {
	feedInfo, err := decodeFeedCreationPayload(r.Body)
	if err != nil {
		json.BadRequest(w, r, err)
		return
	}

	if feedInfo.FeedURL == "" {
		json.BadRequest(w, r, errors.New("The feed_url is required"))
		return
	}

	if feedInfo.CategoryID <= 0 {
		json.BadRequest(w, r, errors.New("The category_id is required"))
		return
	}

	userID := request.UserID(r)

	if h.store.FeedURLExists(userID, feedInfo.FeedURL) {
		json.BadRequest(w, r, errors.New("This feed_url already exists"))
		return
	}

	if !h.store.CategoryExists(userID, feedInfo.CategoryID) {
		json.BadRequest(w, r, errors.New("This category_id doesn't exists or doesn't belongs to this user"))
		return
	}

	feed, err := h.feedHandler.CreateFeed(
		userID,
		feedInfo.CategoryID,
		feedInfo.FeedURL,
		feedInfo.Crawler,
		feedInfo.UserAgent,
		feedInfo.Username,
		feedInfo.Password,
		feedInfo.ScraperRules,
		feedInfo.RewriteRules,
<<<<<<< HEAD
		feedInfo.BlocklistRules,
		feedInfo.KeeplistRules,
=======
		feedInfo.FetchViaProxy,
>>>>>>> 7da72cf8
	)
	if err != nil {
		json.ServerError(w, r, err)
		return
	}

	type result struct {
		FeedID int64 `json:"feed_id"`
	}

	json.Created(w, r, &result{FeedID: feed.ID})
}

func (h *handler) refreshFeed(w http.ResponseWriter, r *http.Request) {
	feedID := request.RouteInt64Param(r, "feedID")
	userID := request.UserID(r)

	if !h.store.FeedExists(userID, feedID) {
		json.NotFound(w, r)
		return
	}

	err := h.feedHandler.RefreshFeed(userID, feedID)
	if err != nil {
		json.ServerError(w, r, err)
		return
	}

	json.NoContent(w, r)
}

func (h *handler) refreshAllFeeds(w http.ResponseWriter, r *http.Request) {
	userID := request.UserID(r)
	jobs, err := h.store.NewUserBatch(userID, h.store.CountFeeds(userID))
	if err != nil {
		json.ServerError(w, r, err)
		return
	}

	go func() {
		h.pool.Push(jobs)
	}()

	json.NoContent(w, r)
}

func (h *handler) updateFeed(w http.ResponseWriter, r *http.Request) {
	feedID := request.RouteInt64Param(r, "feedID")
	feedChanges, err := decodeFeedModificationPayload(r.Body)
	if err != nil {
		json.BadRequest(w, r, err)
		return
	}

	userID := request.UserID(r)

	originalFeed, err := h.store.FeedByID(userID, feedID)
	if err != nil {
		json.NotFound(w, r)
		return
	}

	if originalFeed == nil {
		json.NotFound(w, r)
		return
	}

	feedChanges.Update(originalFeed)

	if !h.store.CategoryExists(userID, originalFeed.Category.ID) {
		json.BadRequest(w, r, errors.New("This category_id doesn't exists or doesn't belongs to this user"))
		return
	}

	if err := h.store.UpdateFeed(originalFeed); err != nil {
		json.ServerError(w, r, err)
		return
	}

	originalFeed, err = h.store.FeedByID(userID, feedID)
	if err != nil {
		json.ServerError(w, r, err)
		return
	}

	json.Created(w, r, originalFeed)
}

func (h *handler) getFeeds(w http.ResponseWriter, r *http.Request) {
	feeds, err := h.store.Feeds(request.UserID(r))
	if err != nil {
		json.ServerError(w, r, err)
		return
	}

	json.OK(w, r, feeds)
}

func (h *handler) getFeed(w http.ResponseWriter, r *http.Request) {
	feedID := request.RouteInt64Param(r, "feedID")
	feed, err := h.store.FeedByID(request.UserID(r), feedID)
	if err != nil {
		json.ServerError(w, r, err)
		return
	}

	if feed == nil {
		json.NotFound(w, r)
		return
	}

	json.OK(w, r, feed)
}

func (h *handler) removeFeed(w http.ResponseWriter, r *http.Request) {
	feedID := request.RouteInt64Param(r, "feedID")
	userID := request.UserID(r)

	if !h.store.FeedExists(userID, feedID) {
		json.NotFound(w, r)
		return
	}

	if err := h.store.RemoveFeed(userID, feedID); err != nil {
		json.ServerError(w, r, err)
		return
	}

	json.NoContent(w, r)
}<|MERGE_RESOLUTION|>--- conflicted
+++ resolved
@@ -51,12 +51,9 @@
 		feedInfo.Password,
 		feedInfo.ScraperRules,
 		feedInfo.RewriteRules,
-<<<<<<< HEAD
 		feedInfo.BlocklistRules,
 		feedInfo.KeeplistRules,
-=======
 		feedInfo.FetchViaProxy,
->>>>>>> 7da72cf8
 	)
 	if err != nil {
 		json.ServerError(w, r, err)
