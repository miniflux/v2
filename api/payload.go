// Copyright 2017 Frédéric Guillot. All rights reserved.
// Use of this source code is governed by the Apache 2.0
// license that can be found in the LICENSE file.

package api // import "miniflux.app/api"

import (
	"encoding/json"
	"fmt"
	"io"

	"miniflux.app/model"
)

type feedIcon struct {
	ID       int64  `json:"id"`
	MimeType string `json:"mime_type"`
	Data     string `json:"data"`
}

type entriesResponse struct {
	Total   int           `json:"total"`
	Entries model.Entries `json:"entries"`
}

type feedCreation struct {
<<<<<<< HEAD
	FeedURL        string `json:"feed_url"`
	CategoryID     int64  `json:"category_id"`
	UserAgent      string `json:"user_agent"`
	Username       string `json:"username"`
	Password       string `json:"password"`
	Crawler        bool   `json:"crawler"`
	ScraperRules   string `json:"scraper_rules"`
	RewriteRules   string `json:"rewrite_rules"`
	BlocklistRules string `json:"blocklist_rules"`
	KeeplistRules  string `json:"keeplist_rules"`
=======
	FeedURL       string `json:"feed_url"`
	CategoryID    int64  `json:"category_id"`
	UserAgent     string `json:"user_agent"`
	Username      string `json:"username"`
	Password      string `json:"password"`
	Crawler       bool   `json:"crawler"`
	FetchViaProxy bool   `json:"fetch_via_proxy"`
	ScraperRules  string `json:"scraper_rules"`
	RewriteRules  string `json:"rewrite_rules"`
>>>>>>> 7da72cf8
}

type subscriptionDiscovery struct {
	URL           string `json:"url"`
	UserAgent     string `json:"user_agent"`
	Username      string `json:"username"`
	Password      string `json:"password"`
	FetchViaProxy bool   `json:"fetch_via_proxy"`
}

type feedModification struct {
	FeedURL      *string `json:"feed_url"`
	SiteURL      *string `json:"site_url"`
	Title        *string `json:"title"`
	ScraperRules *string `json:"scraper_rules"`
	RewriteRules *string `json:"rewrite_rules"`
	Crawler      *bool   `json:"crawler"`
	UserAgent    *string `json:"user_agent"`
	Username     *string `json:"username"`
	Password     *string `json:"password"`
	CategoryID   *int64  `json:"category_id"`
	Disabled     *bool   `json:"disabled"`
}

func (f *feedModification) Update(feed *model.Feed) {
	if f.FeedURL != nil && *f.FeedURL != "" {
		feed.FeedURL = *f.FeedURL
	}

	if f.SiteURL != nil && *f.SiteURL != "" {
		feed.SiteURL = *f.SiteURL
	}

	if f.Title != nil && *f.Title != "" {
		feed.Title = *f.Title
	}

	if f.ScraperRules != nil {
		feed.ScraperRules = *f.ScraperRules
	}

	if f.RewriteRules != nil {
		feed.RewriteRules = *f.RewriteRules
	}

	if f.Crawler != nil {
		feed.Crawler = *f.Crawler
	}

	if f.UserAgent != nil {
		feed.UserAgent = *f.UserAgent
	}

	if f.Username != nil {
		feed.Username = *f.Username
	}

	if f.Password != nil {
		feed.Password = *f.Password
	}

	if f.CategoryID != nil && *f.CategoryID > 0 {
		feed.Category.ID = *f.CategoryID
	}

	if f.Disabled != nil {
		feed.Disabled = *f.Disabled
	}
}

type userModification struct {
	Username       *string `json:"username"`
	Password       *string `json:"password"`
	IsAdmin        *bool   `json:"is_admin"`
	Theme          *string `json:"theme"`
	Language       *string `json:"language"`
	Timezone       *string `json:"timezone"`
	EntryDirection *string `json:"entry_sorting_direction"`
	EntriesPerPage *int    `json:"entries_per_page"`
}

func (u *userModification) Update(user *model.User) {
	if u.Username != nil {
		user.Username = *u.Username
	}

	if u.Password != nil {
		user.Password = *u.Password
	}

	if u.IsAdmin != nil {
		user.IsAdmin = *u.IsAdmin
	}

	if u.Theme != nil {
		user.Theme = *u.Theme
	}

	if u.Language != nil {
		user.Language = *u.Language
	}

	if u.Timezone != nil {
		user.Timezone = *u.Timezone
	}

	if u.EntryDirection != nil {
		user.EntryDirection = *u.EntryDirection
	}

	if u.EntriesPerPage != nil {
		user.EntriesPerPage = *u.EntriesPerPage
	}
}

func decodeUserModificationPayload(r io.ReadCloser) (*userModification, error) {
	defer r.Close()

	var user userModification
	decoder := json.NewDecoder(r)
	if err := decoder.Decode(&user); err != nil {
		return nil, fmt.Errorf("Unable to decode user modification JSON object: %v", err)
	}

	return &user, nil
}

func decodeUserCreationPayload(r io.ReadCloser) (*model.User, error) {
	defer r.Close()

	var user model.User
	decoder := json.NewDecoder(r)
	if err := decoder.Decode(&user); err != nil {
		return nil, fmt.Errorf("Unable to decode user modification JSON object: %v", err)
	}

	return &user, nil
}

func decodeURLPayload(r io.ReadCloser) (*subscriptionDiscovery, error) {
	defer r.Close()

	var s subscriptionDiscovery
	decoder := json.NewDecoder(r)
	if err := decoder.Decode(&s); err != nil {
		return nil, fmt.Errorf("invalid JSON payload: %v", err)
	}

	return &s, nil
}

func decodeEntryStatusPayload(r io.ReadCloser) ([]int64, string, error) {
	type payload struct {
		EntryIDs []int64 `json:"entry_ids"`
		Status   string  `json:"status"`
	}

	var p payload
	decoder := json.NewDecoder(r)
	defer r.Close()
	if err := decoder.Decode(&p); err != nil {
		return nil, "", fmt.Errorf("invalid JSON payload: %v", err)
	}

	return p.EntryIDs, p.Status, nil
}

func decodeFeedCreationPayload(r io.ReadCloser) (*feedCreation, error) {
	defer r.Close()

	var fc feedCreation
	decoder := json.NewDecoder(r)
	if err := decoder.Decode(&fc); err != nil {
		return nil, fmt.Errorf("invalid JSON payload: %v", err)
	}

	return &fc, nil
}

func decodeFeedModificationPayload(r io.ReadCloser) (*feedModification, error) {
	defer r.Close()

	var feed feedModification
	decoder := json.NewDecoder(r)
	if err := decoder.Decode(&feed); err != nil {
		return nil, fmt.Errorf("Unable to decode feed modification JSON object: %v", err)
	}

	return &feed, nil
}

func decodeCategoryPayload(r io.ReadCloser) (*model.Category, error) {
	var category model.Category

	decoder := json.NewDecoder(r)
	defer r.Close()
	if err := decoder.Decode(&category); err != nil {
		return nil, fmt.Errorf("Unable to decode category JSON object: %v", err)
	}

	return &category, nil
}<|MERGE_RESOLUTION|>--- conflicted
+++ resolved
@@ -24,28 +24,17 @@
 }
 
 type feedCreation struct {
-<<<<<<< HEAD
 	FeedURL        string `json:"feed_url"`
 	CategoryID     int64  `json:"category_id"`
 	UserAgent      string `json:"user_agent"`
 	Username       string `json:"username"`
 	Password       string `json:"password"`
 	Crawler        bool   `json:"crawler"`
+	FetchViaProxy  bool   `json:"fetch_via_proxy"`
 	ScraperRules   string `json:"scraper_rules"`
 	RewriteRules   string `json:"rewrite_rules"`
 	BlocklistRules string `json:"blocklist_rules"`
 	KeeplistRules  string `json:"keeplist_rules"`
-=======
-	FeedURL       string `json:"feed_url"`
-	CategoryID    int64  `json:"category_id"`
-	UserAgent     string `json:"user_agent"`
-	Username      string `json:"username"`
-	Password      string `json:"password"`
-	Crawler       bool   `json:"crawler"`
-	FetchViaProxy bool   `json:"fetch_via_proxy"`
-	ScraperRules  string `json:"scraper_rules"`
-	RewriteRules  string `json:"rewrite_rules"`
->>>>>>> 7da72cf8
 }
 
 type subscriptionDiscovery struct {
