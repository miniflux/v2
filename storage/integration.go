// SPDX-FileCopyrightText: Copyright The Miniflux Authors. All rights reserved.
// SPDX-License-Identifier: Apache-2.0

package storage // import "miniflux.app/storage"

import (
	"database/sql"
	"fmt"

	"golang.org/x/crypto/bcrypt"
	"miniflux.app/model"
)

// HasDuplicateFeverUsername checks if another user have the same Fever username.
func (s *Storage) HasDuplicateFeverUsername(userID int64, feverUsername string) bool {
	query := `SELECT true FROM integrations WHERE user_id != $1 AND fever_username=$2`
	var result bool
	s.db.QueryRow(query, userID, feverUsername).Scan(&result)
	return result
}

// HasDuplicateGoogleReaderUsername checks if another user have the same Google Reader username.
func (s *Storage) HasDuplicateGoogleReaderUsername(userID int64, googleReaderUsername string) bool {
	query := `SELECT true FROM integrations WHERE user_id != $1 AND googlereader_username=$2`
	var result bool
	s.db.QueryRow(query, userID, googleReaderUsername).Scan(&result)
	return result
}

// UserByFeverToken returns a user by using the Fever API token.
func (s *Storage) UserByFeverToken(token string) (*model.User, error) {
	query := `
		SELECT
			users.id, users.is_admin, users.timezone
		FROM
			users
		LEFT JOIN
			integrations ON integrations.user_id=users.id
		WHERE
			integrations.fever_enabled='t' AND lower(integrations.fever_token)=lower($1)
	`

	var user model.User
	err := s.db.QueryRow(query, token).Scan(&user.ID, &user.IsAdmin, &user.Timezone)
	switch {
	case err == sql.ErrNoRows:
		return nil, nil
	case err != nil:
		return nil, fmt.Errorf("store: unable to fetch user: %v", err)
	default:
		return &user, nil
	}
}

// GoogleReaderUserCheckPassword validates the Google Reader hashed password.
func (s *Storage) GoogleReaderUserCheckPassword(username, password string) error {
	var hash string

	query := `
		SELECT
			googlereader_password
		FROM
			integrations
		WHERE
			integrations.googlereader_enabled='t' AND integrations.googlereader_username=$1
	`

	err := s.db.QueryRow(query, username).Scan(&hash)
	if err == sql.ErrNoRows {
		return fmt.Errorf(`store: unable to find this user: %s`, username)
	} else if err != nil {
		return fmt.Errorf(`store: unable to fetch user: %v`, err)
	}

	if err := bcrypt.CompareHashAndPassword([]byte(hash), []byte(password)); err != nil {
		return fmt.Errorf(`store: invalid password for "%s" (%v)`, username, err)
	}

	return nil
}

// GoogleReaderUserGetIntegration returns part of the Google Reader parts of the integration struct.
func (s *Storage) GoogleReaderUserGetIntegration(username string) (*model.Integration, error) {
	var integration model.Integration

	query := `
		SELECT
			user_id,
			googlereader_enabled,
			googlereader_username,
			googlereader_password
		FROM
			integrations
		WHERE
			integrations.googlereader_enabled='t' AND integrations.googlereader_username=$1
	`

	err := s.db.QueryRow(query, username).Scan(&integration.UserID, &integration.GoogleReaderEnabled, &integration.GoogleReaderUsername, &integration.GoogleReaderPassword)
	if err == sql.ErrNoRows {
		return &integration, fmt.Errorf(`store: unable to find this user: %s`, username)
	} else if err != nil {
		return &integration, fmt.Errorf(`store: unable to fetch user: %v`, err)
	}

	return &integration, nil
}

// Integration returns user integration settings.
func (s *Storage) Integration(userID int64) (*model.Integration, error) {
	query := `
		SELECT
			user_id,
			pinboard_enabled,
			pinboard_token,
			pinboard_tags,
			pinboard_mark_as_unread,
			instapaper_enabled,
			instapaper_username,
			instapaper_password,
			fever_enabled,
			fever_username,
			fever_token,
			googlereader_enabled,
			googlereader_username,
			googlereader_password,
			wallabag_enabled,
			wallabag_only_url,
			wallabag_url,
			wallabag_client_id,
			wallabag_client_secret,
			wallabag_username,
			wallabag_password,
			nunux_keeper_enabled,
			nunux_keeper_url,
			nunux_keeper_api_key,
			espial_enabled,
			espial_url,
			espial_api_key,
			espial_tags,
			pocket_enabled,
			pocket_access_token,
			pocket_consumer_key,
			telegram_bot_enabled,
			telegram_bot_token,
			telegram_bot_chat_id,
			linkding_enabled,
			linkding_url,
			linkding_api_key,
			linkding_tags,
<<<<<<< HEAD
=======
			linkding_mark_as_unread,
>>>>>>> 2aab9ad5
			matrix_bot_enabled,
			matrix_bot_user,
			matrix_bot_password,
			matrix_bot_url,
			matrix_bot_chat_id
		FROM
			integrations
		WHERE
			user_id=$1
	`
	var integration model.Integration
	err := s.db.QueryRow(query, userID).Scan(
		&integration.UserID,
		&integration.PinboardEnabled,
		&integration.PinboardToken,
		&integration.PinboardTags,
		&integration.PinboardMarkAsUnread,
		&integration.InstapaperEnabled,
		&integration.InstapaperUsername,
		&integration.InstapaperPassword,
		&integration.FeverEnabled,
		&integration.FeverUsername,
		&integration.FeverToken,
		&integration.GoogleReaderEnabled,
		&integration.GoogleReaderUsername,
		&integration.GoogleReaderPassword,
		&integration.WallabagEnabled,
		&integration.WallabagOnlyURL,
		&integration.WallabagURL,
		&integration.WallabagClientID,
		&integration.WallabagClientSecret,
		&integration.WallabagUsername,
		&integration.WallabagPassword,
		&integration.NunuxKeeperEnabled,
		&integration.NunuxKeeperURL,
		&integration.NunuxKeeperAPIKey,
		&integration.EspialEnabled,
		&integration.EspialURL,
		&integration.EspialAPIKey,
		&integration.EspialTags,
		&integration.PocketEnabled,
		&integration.PocketAccessToken,
		&integration.PocketConsumerKey,
		&integration.TelegramBotEnabled,
		&integration.TelegramBotToken,
		&integration.TelegramBotChatID,
		&integration.LinkdingEnabled,
		&integration.LinkdingURL,
		&integration.LinkdingAPIKey,
		&integration.LinkdingTags,
<<<<<<< HEAD
=======
		&integration.LinkdingMarkAsUnread,
>>>>>>> 2aab9ad5
		&integration.MatrixBotEnabled,
		&integration.MatrixBotUser,
		&integration.MatrixBotPassword,
		&integration.MatrixBotURL,
		&integration.MatrixBotChatID,
	)
	switch {
	case err == sql.ErrNoRows:
		return &integration, nil
	case err != nil:
		return &integration, fmt.Errorf(`store: unable to fetch integration row: %v`, err)
	default:
		return &integration, nil
	}
}

// UpdateIntegration saves user integration settings.
func (s *Storage) UpdateIntegration(integration *model.Integration) error {
	var err error
	if integration.GoogleReaderPassword != "" {
		integration.GoogleReaderPassword, err = hashPassword(integration.GoogleReaderPassword)
		if err != nil {
			return err
		}
		query := `
		UPDATE
			integrations
		SET
			pinboard_enabled=$1,
			pinboard_token=$2,
			pinboard_tags=$3,
			pinboard_mark_as_unread=$4,
			instapaper_enabled=$5,
			instapaper_username=$6,
			instapaper_password=$7,
			fever_enabled=$8,
			fever_username=$9,
			fever_token=$10,
			wallabag_enabled=$11,
			wallabag_only_url=$12,
			wallabag_url=$13,
			wallabag_client_id=$14,
			wallabag_client_secret=$15,
			wallabag_username=$16,
			wallabag_password=$17,
			nunux_keeper_enabled=$18,
			nunux_keeper_url=$19,
			nunux_keeper_api_key=$20,
			pocket_enabled=$21,
			pocket_access_token=$22,
			pocket_consumer_key=$23,
			googlereader_enabled=$24,
			googlereader_username=$25,
			googlereader_password=$26,
			telegram_bot_enabled=$27,
			telegram_bot_token=$28,
			telegram_bot_chat_id=$29,
			espial_enabled=$30,
			espial_url=$31,
			espial_api_key=$32,
			espial_tags=$33,
			linkding_enabled=$34,
			linkding_url=$35,
			linkding_api_key=$36,
			linkding_tags=$37,
<<<<<<< HEAD
			matrix_bot_enabled=$38,
			matrix_bot_user=$39,
			matrix_bot_password=$40,
			matrix_bot_url=$41,
			matrix_bot_chat_id=$42
		WHERE
			user_id=$43
=======
			linkding_mark_as_unread=$38,
			matrix_bot_enabled=$39,
			matrix_bot_user=$40,
			matrix_bot_password=$41,
			matrix_bot_url=$42,
			matrix_bot_chat_id=$43
		WHERE
			user_id=$44
>>>>>>> 2aab9ad5
	`
		_, err = s.db.Exec(
			query,
			integration.PinboardEnabled,
			integration.PinboardToken,
			integration.PinboardTags,
			integration.PinboardMarkAsUnread,
			integration.InstapaperEnabled,
			integration.InstapaperUsername,
			integration.InstapaperPassword,
			integration.FeverEnabled,
			integration.FeverUsername,
			integration.FeverToken,
			integration.WallabagEnabled,
			integration.WallabagOnlyURL,
			integration.WallabagURL,
			integration.WallabagClientID,
			integration.WallabagClientSecret,
			integration.WallabagUsername,
			integration.WallabagPassword,
			integration.NunuxKeeperEnabled,
			integration.NunuxKeeperURL,
			integration.NunuxKeeperAPIKey,
			integration.PocketEnabled,
			integration.PocketAccessToken,
			integration.PocketConsumerKey,
			integration.GoogleReaderEnabled,
			integration.GoogleReaderUsername,
			integration.GoogleReaderPassword,
			integration.TelegramBotEnabled,
			integration.TelegramBotToken,
			integration.TelegramBotChatID,
			integration.EspialEnabled,
			integration.EspialURL,
			integration.EspialAPIKey,
			integration.EspialTags,
			integration.LinkdingEnabled,
			integration.LinkdingURL,
			integration.LinkdingAPIKey,
			integration.LinkdingTags,
<<<<<<< HEAD
=======
			integration.LinkdingMarkAsUnread,
>>>>>>> 2aab9ad5
			integration.MatrixBotEnabled,
			integration.MatrixBotUser,
			integration.MatrixBotPassword,
			integration.MatrixBotURL,
			integration.MatrixBotChatID,
			integration.UserID,
		)
	} else {
		query := `
		UPDATE
			integrations
		SET
		pinboard_enabled=$1,
		pinboard_token=$2,
		pinboard_tags=$3,
		pinboard_mark_as_unread=$4,
		instapaper_enabled=$5,
		instapaper_username=$6,
		instapaper_password=$7,
		fever_enabled=$8,
		fever_username=$9,
		fever_token=$10,
		wallabag_enabled=$11,
		wallabag_only_url=$12,
		wallabag_url=$13,
		wallabag_client_id=$14,
		wallabag_client_secret=$15,
		wallabag_username=$16,
		wallabag_password=$17,
		nunux_keeper_enabled=$18,
		nunux_keeper_url=$19,
		nunux_keeper_api_key=$20,
		pocket_enabled=$21,
		pocket_access_token=$22,
		pocket_consumer_key=$23,
		googlereader_enabled=$24,
		googlereader_username=$25,
		googlereader_password=$26,
		telegram_bot_enabled=$27,
		telegram_bot_token=$28,
		telegram_bot_chat_id=$29,
		espial_enabled=$30,
		espial_url=$31,
		espial_api_key=$32,
		espial_tags=$33,
		linkding_enabled=$34,
		linkding_url=$35,
		linkding_api_key=$36,
		linkding_tags=$37,
<<<<<<< HEAD
		matrix_bot_enabled=$38,
		matrix_bot_user=$39,
		matrix_bot_password=$40,
		matrix_bot_url=$41,
		matrix_bot_chat_id=$42
	WHERE
		user_id=$43
=======
		linkding_mark_as_unread=$38,
		matrix_bot_enabled=$39,
		matrix_bot_user=$40,
		matrix_bot_password=$41,
		matrix_bot_url=$42,
		matrix_bot_chat_id=$43
	WHERE
		user_id=$44
>>>>>>> 2aab9ad5
	`
		_, err = s.db.Exec(
			query,
			integration.PinboardEnabled,
			integration.PinboardToken,
			integration.PinboardTags,
			integration.PinboardMarkAsUnread,
			integration.InstapaperEnabled,
			integration.InstapaperUsername,
			integration.InstapaperPassword,
			integration.FeverEnabled,
			integration.FeverUsername,
			integration.FeverToken,
			integration.WallabagEnabled,
			integration.WallabagOnlyURL,
			integration.WallabagURL,
			integration.WallabagClientID,
			integration.WallabagClientSecret,
			integration.WallabagUsername,
			integration.WallabagPassword,
			integration.NunuxKeeperEnabled,
			integration.NunuxKeeperURL,
			integration.NunuxKeeperAPIKey,
			integration.PocketEnabled,
			integration.PocketAccessToken,
			integration.PocketConsumerKey,
			integration.GoogleReaderEnabled,
			integration.GoogleReaderUsername,
			integration.GoogleReaderPassword,
			integration.TelegramBotEnabled,
			integration.TelegramBotToken,
			integration.TelegramBotChatID,
			integration.EspialEnabled,
			integration.EspialURL,
			integration.EspialAPIKey,
			integration.EspialTags,
			integration.LinkdingEnabled,
			integration.LinkdingURL,
			integration.LinkdingAPIKey,
			integration.LinkdingTags,
<<<<<<< HEAD
=======
			integration.LinkdingMarkAsUnread,
>>>>>>> 2aab9ad5
			integration.MatrixBotEnabled,
			integration.MatrixBotUser,
			integration.MatrixBotPassword,
			integration.MatrixBotURL,
			integration.MatrixBotChatID,
			integration.UserID,
		)
	}

	if err != nil {
		return fmt.Errorf(`store: unable to update integration row: %v`, err)
	}

	return nil
}

// HasSaveEntry returns true if the given user can save articles to third-parties.
func (s *Storage) HasSaveEntry(userID int64) (result bool) {
	query := `
		SELECT
			true
		FROM
			integrations
		WHERE
			user_id=$1
		AND
			(pinboard_enabled='t' OR instapaper_enabled='t' OR wallabag_enabled='t' OR nunux_keeper_enabled='t' OR espial_enabled='t' OR pocket_enabled='t' OR linkding_enabled='t')
	`
	if err := s.db.QueryRow(query, userID).Scan(&result); err != nil {
		result = false
	}

	return result
}<|MERGE_RESOLUTION|>--- conflicted
+++ resolved
@@ -147,10 +147,7 @@
 			linkding_url,
 			linkding_api_key,
 			linkding_tags,
-<<<<<<< HEAD
-=======
 			linkding_mark_as_unread,
->>>>>>> 2aab9ad5
 			matrix_bot_enabled,
 			matrix_bot_user,
 			matrix_bot_password,
@@ -201,10 +198,7 @@
 		&integration.LinkdingURL,
 		&integration.LinkdingAPIKey,
 		&integration.LinkdingTags,
-<<<<<<< HEAD
-=======
 		&integration.LinkdingMarkAsUnread,
->>>>>>> 2aab9ad5
 		&integration.MatrixBotEnabled,
 		&integration.MatrixBotUser,
 		&integration.MatrixBotPassword,
@@ -270,15 +264,6 @@
 			linkding_url=$35,
 			linkding_api_key=$36,
 			linkding_tags=$37,
-<<<<<<< HEAD
-			matrix_bot_enabled=$38,
-			matrix_bot_user=$39,
-			matrix_bot_password=$40,
-			matrix_bot_url=$41,
-			matrix_bot_chat_id=$42
-		WHERE
-			user_id=$43
-=======
 			linkding_mark_as_unread=$38,
 			matrix_bot_enabled=$39,
 			matrix_bot_user=$40,
@@ -287,7 +272,6 @@
 			matrix_bot_chat_id=$43
 		WHERE
 			user_id=$44
->>>>>>> 2aab9ad5
 	`
 		_, err = s.db.Exec(
 			query,
@@ -328,10 +312,7 @@
 			integration.LinkdingURL,
 			integration.LinkdingAPIKey,
 			integration.LinkdingTags,
-<<<<<<< HEAD
-=======
 			integration.LinkdingMarkAsUnread,
->>>>>>> 2aab9ad5
 			integration.MatrixBotEnabled,
 			integration.MatrixBotUser,
 			integration.MatrixBotPassword,
@@ -381,15 +362,6 @@
 		linkding_url=$35,
 		linkding_api_key=$36,
 		linkding_tags=$37,
-<<<<<<< HEAD
-		matrix_bot_enabled=$38,
-		matrix_bot_user=$39,
-		matrix_bot_password=$40,
-		matrix_bot_url=$41,
-		matrix_bot_chat_id=$42
-	WHERE
-		user_id=$43
-=======
 		linkding_mark_as_unread=$38,
 		matrix_bot_enabled=$39,
 		matrix_bot_user=$40,
@@ -398,7 +370,6 @@
 		matrix_bot_chat_id=$43
 	WHERE
 		user_id=$44
->>>>>>> 2aab9ad5
 	`
 		_, err = s.db.Exec(
 			query,
@@ -439,10 +410,7 @@
 			integration.LinkdingURL,
 			integration.LinkdingAPIKey,
 			integration.LinkdingTags,
-<<<<<<< HEAD
-=======
 			integration.LinkdingMarkAsUnread,
->>>>>>> 2aab9ad5
 			integration.MatrixBotEnabled,
 			integration.MatrixBotUser,
 			integration.MatrixBotPassword,
