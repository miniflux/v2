--- conflicted
+++ resolved
@@ -13,20 +13,6 @@
 
 // GetEnclosures returns all attachments for the given entry.
 func (s *Storage) GetEnclosures(entryID int64) (model.EnclosureList, error) {
-	tx, err := s.db.Begin()
-	if err != nil {
-		return nil, fmt.Errorf(`store: unable to start transaction: %v`, err)
-	}
-	// As the transaction is only created to use the txGetEnclosures function, we can commit it and close it.
-	// to avoid leaving an open transaction as I don't have any idea if it will be closed automatically,
-	// I manually close it. I chose `commit` over `rollback` because I assumed it cost less on SGBD, but I'm no Database
-	// administrator so any better solution is welcome.
-	defer tx.Commit()
-	return s.txGetEnclosures(tx, entryID)
-}
-
-// GetEnclosures returns all attachments for the given entry within a Database transaction
-func (s *Storage) txGetEnclosures(tx *sql.Tx, entryID int64) (model.EnclosureList, error) {
 	query := `
 		SELECT
 			id,
@@ -43,7 +29,7 @@
 		ORDER BY id ASC
 	`
 
-	rows, err := tx.Query(query, entryID)
+	rows, err := s.db.Query(query, entryID)
 	if err != nil {
 		return nil, fmt.Errorf(`store: unable to fetch enclosures: %v`, err)
 	}
@@ -120,12 +106,7 @@
 			(url, size, mime_type, entry_id, user_id, media_progression)
 		VALUES
 			($1, $2, $3, $4, $5, $6)
-<<<<<<< HEAD
-		RETURNING
-			id
-=======
 		ON CONFLICT (user_id, entry_id, md5(url)) DO NOTHING
->>>>>>> 2aab9ad5
 	`
 	_, err := tx.Exec(
 		query,
@@ -135,11 +116,7 @@
 		enclosure.EntryID,
 		enclosure.UserID,
 		enclosure.MediaProgression,
-<<<<<<< HEAD
-	).Scan(&enclosure.ID)
-=======
 	)
->>>>>>> 2aab9ad5
 
 	if err != nil {
 		return fmt.Errorf(`store: unable to create enclosure: %v`, err)
@@ -149,50 +126,6 @@
 }
 
 func (s *Storage) updateEnclosures(tx *sql.Tx, userID, entryID int64, enclosures model.EnclosureList) error {
-<<<<<<< HEAD
-	originalEnclosures, err := s.txGetEnclosures(tx, entryID)
-	if err != nil {
-		return fmt.Errorf(`store: unable fetch enclosures for entry #%d : %v`, entryID, err)
-	}
-
-	// this map will allow to identify enclosure already in the database based on their URL.
-	originalEnclosuresByURL := map[string]*model.Enclosure{}
-	for _, enclosure := range originalEnclosures {
-		originalEnclosuresByURL[enclosure.URL] = enclosure
-	}
-
-	// in order to keep enclosure ID consistent I need to identify already existing one to keep them as is, and only
-	// add/delete enclosure that need to be
-	enclosuresToAdd := map[string]*model.Enclosure{}
-	enclosuresToDelete := map[string]*model.Enclosure{}
-	enclosuresToKeep := map[string]*model.Enclosure{}
-
-	for _, enclosure := range enclosures {
-		originalEnclosure, alreadyExist := originalEnclosuresByURL[enclosure.URL]
-		if alreadyExist {
-			enclosuresToKeep[originalEnclosure.URL] = originalEnclosure // we keep the original already in the database
-		} else {
-			enclosuresToAdd[enclosure.URL] = enclosure // we insert the new one
-		}
-	}
-
-	// we know what to keep, and add. We need to find what's in the database that need to be deleted
-	for _, enclosure := range originalEnclosures {
-		_, existToAdd := enclosuresToAdd[enclosure.URL]
-		_, existToKeep := enclosuresToKeep[enclosure.URL]
-		if !existToKeep && !existToAdd { // if it does not exist to keep or add this mean it has been deleted.
-			enclosuresToDelete[enclosure.URL] = enclosure
-		}
-	}
-
-	for _, enclosure := range enclosuresToDelete {
-		if _, err := tx.Exec(`DELETE FROM enclosures WHERE user_id=$1 AND entry_id=$2 and id=$3`, userID, entryID, enclosure.ID); err != nil {
-			return err
-		}
-	}
-
-	for _, enclosure := range enclosuresToAdd {
-=======
 	if len(enclosures) == 0 {
 		return nil
 	}
@@ -204,7 +137,6 @@
 		sqlPlaceholders = append(sqlPlaceholders, fmt.Sprintf(`$%d`, len(sqlValues)+1))
 		sqlValues = append(sqlValues, strings.TrimSpace(enclosure.URL))
 
->>>>>>> 2aab9ad5
 		if err := s.createEnclosure(tx, enclosure); err != nil {
 			return err
 		}
@@ -257,32 +189,4 @@
 	}
 
 	return nil
-}
-func (s *Storage) UpdateEnclosure(enclosure *model.Enclosure) error {
-	query := `
-		UPDATE
-			enclosures
-		SET
-			url=$1,
-			size=$2,
-			mime_type=$3,
-			entry_id=$4, 
-			user_id=$5, 
-			media_progression=$6
-		WHERE
-			id=$7
-	`
-	_, err := s.db.Exec(query,
-		enclosure.URL,
-		enclosure.Size,
-		enclosure.MimeType,
-		enclosure.EntryID,
-		enclosure.UserID,
-		enclosure.MediaProgression,
-		enclosure.ID,
-	)
-	if err != nil {
-		return fmt.Errorf(`store: unable to update enclosure #%d : %v`, enclosure.ID, err)
-	}
-	return nil
 }