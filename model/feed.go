// Copyright 2017 Frédéric Guillot. All rights reserved.
// Use of this source code is governed by the Apache 2.0
// license that can be found in the LICENSE file.

package model // import "miniflux.app/model"

import (
	"fmt"
	"math"
	"time"

	"miniflux.app/config"
	"miniflux.app/http/client"
)

// Feed represents a feed in the application.
type Feed struct {
	ID                 int64     `json:"id"`
	UserID             int64     `json:"user_id"`
	FeedURL            string    `json:"feed_url"`
	SiteURL            string    `json:"site_url"`
	Title              string    `json:"title"`
	CheckedAt          time.Time `json:"checked_at"`
	NextCheckAt        time.Time `json:"next_check_at"`
	EtagHeader         string    `json:"etag_header"`
	LastModifiedHeader string    `json:"last_modified_header"`
	ParsingErrorMsg    string    `json:"parsing_error_message"`
	ParsingErrorCount  int       `json:"parsing_error_count"`
	ScraperRules       string    `json:"scraper_rules"`
	RewriteRules       string    `json:"rewrite_rules"`
	Crawler            bool      `json:"crawler"`
	BlocklistRules     string    `json:"blocklist_rules"`
	KeeplistRules      string    `json:"keeplist_rules"`
	UserAgent          string    `json:"user_agent"`
	Username           string    `json:"username"`
	Password           string    `json:"password"`
	Disabled           bool      `json:"disabled"`
	IgnoreHTTPCache    bool      `json:"ignore_http_cache"`
	FetchViaProxy      bool      `json:"fetch_via_proxy"`
	Category           *Category `json:"category,omitempty"`
	Entries            Entries   `json:"entries,omitempty"`
	Icon               *FeedIcon `json:"icon"`
	UnreadCount        int       `json:"-"`
	ReadCount          int       `json:"-"`
}

// List of supported schedulers.
const (
	SchedulerRoundRobin     = "round_robin"
	SchedulerEntryFrequency = "entry_frequency"
)

func (f *Feed) String() string {
	return fmt.Sprintf("ID=%d, UserID=%d, FeedURL=%s, SiteURL=%s, Title=%s, Category={%s}",
		f.ID,
		f.UserID,
		f.FeedURL,
		f.SiteURL,
		f.Title,
		f.Category,
	)
}

// WithClientResponse updates feed attributes from an HTTP request.
func (f *Feed) WithClientResponse(response *client.Response) {
	f.EtagHeader = response.ETag
	f.LastModifiedHeader = response.LastModified
	f.FeedURL = response.EffectiveURL
}

// WithCategoryID initializes the category attribute of the feed.
func (f *Feed) WithCategoryID(categoryID int64) {
	f.Category = &Category{ID: categoryID}
}

// WithBrowsingParameters defines browsing parameters.
<<<<<<< HEAD
func (f *Feed) WithBrowsingParameters(crawler bool, userAgent, username, password, scraperRules, rewriteRules, blacklistRules, keeplistRules string) {
=======
func (f *Feed) WithBrowsingParameters(crawler bool, userAgent, username, password, scraperRules, rewriteRules string, fetchViaProxy bool) {
>>>>>>> 7da72cf8
	f.Crawler = crawler
	f.UserAgent = userAgent
	f.Username = username
	f.Password = password
	f.ScraperRules = scraperRules
	f.RewriteRules = rewriteRules
<<<<<<< HEAD
	f.BlocklistRules = blacklistRules
	f.KeeplistRules = keeplistRules
=======
	f.FetchViaProxy = fetchViaProxy
>>>>>>> 7da72cf8
}

// WithError adds a new error message and increment the error counter.
func (f *Feed) WithError(message string) {
	f.ParsingErrorCount++
	f.ParsingErrorMsg = message
}

// ResetErrorCounter removes all previous errors.
func (f *Feed) ResetErrorCounter() {
	f.ParsingErrorCount = 0
	f.ParsingErrorMsg = ""
}

// CheckedNow set attribute values when the feed is refreshed.
func (f *Feed) CheckedNow() {
	f.CheckedAt = time.Now()

	if f.SiteURL == "" {
		f.SiteURL = f.FeedURL
	}
}

// ScheduleNextCheck set "next_check_at" of a feed based on the scheduler selected from the configuration.
func (f *Feed) ScheduleNextCheck(weeklyCount int) {
	switch config.Opts.PollingScheduler() {
	case SchedulerEntryFrequency:
		var intervalMinutes int
		if weeklyCount == 0 {
			intervalMinutes = config.Opts.SchedulerEntryFrequencyMaxInterval()
		} else {
			intervalMinutes = int(math.Round(float64(7*24*60) / float64(weeklyCount)))
		}
		intervalMinutes = int(math.Min(float64(intervalMinutes), float64(config.Opts.SchedulerEntryFrequencyMaxInterval())))
		intervalMinutes = int(math.Max(float64(intervalMinutes), float64(config.Opts.SchedulerEntryFrequencyMinInterval())))
		f.NextCheckAt = time.Now().Add(time.Minute * time.Duration(intervalMinutes))
	default:
		f.NextCheckAt = time.Now()
	}
}

// Feeds is a list of feed
type Feeds []*Feed<|MERGE_RESOLUTION|>--- conflicted
+++ resolved
@@ -74,23 +74,16 @@
 }
 
 // WithBrowsingParameters defines browsing parameters.
-<<<<<<< HEAD
-func (f *Feed) WithBrowsingParameters(crawler bool, userAgent, username, password, scraperRules, rewriteRules, blacklistRules, keeplistRules string) {
-=======
-func (f *Feed) WithBrowsingParameters(crawler bool, userAgent, username, password, scraperRules, rewriteRules string, fetchViaProxy bool) {
->>>>>>> 7da72cf8
+func (f *Feed) WithBrowsingParameters(crawler bool, userAgent, username, password, scraperRules, rewriteRules, blacklistRules, keeplistRules string, fetchViaProxy bool) {
 	f.Crawler = crawler
 	f.UserAgent = userAgent
 	f.Username = username
 	f.Password = password
 	f.ScraperRules = scraperRules
 	f.RewriteRules = rewriteRules
-<<<<<<< HEAD
+	f.FetchViaProxy = fetchViaProxy
 	f.BlocklistRules = blacklistRules
 	f.KeeplistRules = keeplistRules
-=======
-	f.FetchViaProxy = fetchViaProxy
->>>>>>> 7da72cf8
 }
 
 // WithError adds a new error message and increment the error counter.
