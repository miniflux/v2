// SPDX-FileCopyrightText: Copyright The Miniflux Authors. All rights reserved.
// SPDX-License-Identifier: Apache-2.0

package model // import "miniflux.app/model"

// Integration represents user integration settings.
type Integration struct {
	UserID               int64
	PinboardEnabled      bool
	PinboardToken        string
	PinboardTags         string
	PinboardMarkAsUnread bool
	InstapaperEnabled    bool
	InstapaperUsername   string
	InstapaperPassword   string
	FeverEnabled         bool
	FeverUsername        string
	FeverToken           string
	GoogleReaderEnabled  bool
	GoogleReaderUsername string
	GoogleReaderPassword string
	WallabagEnabled      bool
	WallabagOnlyURL      bool
	WallabagURL          string
	WallabagClientID     string
	WallabagClientSecret string
	WallabagUsername     string
	WallabagPassword     string
	NunuxKeeperEnabled   bool
	NunuxKeeperURL       string
	NunuxKeeperAPIKey    string
	EspialEnabled        bool
	EspialURL            string
	EspialAPIKey         string
	EspialTags           string
	PocketEnabled        bool
	PocketAccessToken    string
	PocketConsumerKey    string
	TelegramBotEnabled   bool
	TelegramBotToken     string
	TelegramBotChatID    string
	LinkdingEnabled      bool
	LinkdingURL          string
	LinkdingAPIKey       string
	LinkdingTags         string
<<<<<<< HEAD
=======
	LinkdingMarkAsUnread bool
>>>>>>> 2aab9ad5
	MatrixBotEnabled     bool
	MatrixBotUser        string
	MatrixBotPassword    string
	MatrixBotURL         string
	MatrixBotChatID      string
}<|MERGE_RESOLUTION|>--- conflicted
+++ resolved
@@ -43,10 +43,7 @@
 	LinkdingURL          string
 	LinkdingAPIKey       string
 	LinkdingTags         string
-<<<<<<< HEAD
-=======
 	LinkdingMarkAsUnread bool
->>>>>>> 2aab9ad5
 	MatrixBotEnabled     bool
 	MatrixBotUser        string
 	MatrixBotPassword    string
