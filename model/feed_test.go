// Copyright 2018 Frédéric Guillot. All rights reserved.
// Use of this source code is governed by the Apache 2.0
// license that can be found in the LICENSE file.

package model // import "miniflux.app/model"

import (
	"fmt"
	"os"
	"testing"
	"time"

	"miniflux.app/config"
	"miniflux.app/http/client"
)

func TestFeedWithResponse(t *testing.T) {
	response := &client.Response{ETag: "Some etag", LastModified: "Some date", EffectiveURL: "Some URL"}

	feed := &Feed{}
	feed.WithClientResponse(response)

	if feed.EtagHeader != "Some etag" {
		t.Fatal(`The ETag header should be set`)
	}

	if feed.LastModifiedHeader != "Some date" {
		t.Fatal(`The LastModified header should be set`)
	}

	if feed.FeedURL != "Some URL" {
		t.Fatal(`The Feed URL should be set`)
	}
}

func TestFeedCategorySetter(t *testing.T) {
	feed := &Feed{}
	feed.WithCategoryID(int64(123))

	if feed.Category == nil {
		t.Fatal(`The category field should not be null`)
	}

	if feed.Category.ID != int64(123) {
		t.Error(`The category ID must be set`)
	}
}

func TestFeedBrowsingParams(t *testing.T) {
	feed := &Feed{}
<<<<<<< HEAD
	feed.WithBrowsingParameters(true, "Custom User Agent", "Username", "Secret", "Some Rule", "Another Rule", "Look a Rule", "Oh wow another Rule")
=======
	feed.WithBrowsingParameters(true, "Custom User Agent", "Username", "Secret", "Some Rule", "Another Rule", false)
>>>>>>> 7da72cf8

	if !feed.Crawler {
		t.Error(`The crawler must be activated`)
	}

	if feed.UserAgent != "Custom User Agent" {
		t.Error(`The user agent must be set`)
	}

	if feed.Username != "Username" {
		t.Error(`The username must be set`)
	}

	if feed.Password != "Secret" {
		t.Error(`The password must be set`)
	}

	if feed.ScraperRules != "Some Rule" {
		t.Errorf(`The scraper rules must be set`)
	}

	if feed.RewriteRules != "Another Rule" {
		t.Errorf(`The rewrite rules must be set`)
	}
}

func TestFeedErrorCounter(t *testing.T) {
	feed := &Feed{}
	feed.WithError("Some Error")

	if feed.ParsingErrorMsg != "Some Error" {
		t.Error(`The error message must be set`)
	}

	if feed.ParsingErrorCount != 1 {
		t.Error(`The error counter must be set to 1`)
	}

	feed.ResetErrorCounter()

	if feed.ParsingErrorMsg != "" {
		t.Error(`The error message must be removed`)
	}

	if feed.ParsingErrorCount != 0 {
		t.Error(`The error counter must be set to 0`)
	}
}

func TestFeedCheckedNow(t *testing.T) {
	feed := &Feed{}
	feed.FeedURL = "https://example.org/feed"
	feed.CheckedNow()

	if feed.SiteURL != feed.FeedURL {
		t.Error(`The site URL must not be empty`)
	}

	if feed.CheckedAt.IsZero() {
		t.Error(`The checked date must be set`)
	}
}

func TestFeedScheduleNextCheckDefault(t *testing.T) {
	var err error
	parser := config.NewParser()
	config.Opts, err = parser.ParseEnvironmentVariables()
	if err != nil {
		t.Fatalf(`Parsing failure: %v`, err)
	}

	feed := &Feed{}
	weeklyCount := 10
	feed.ScheduleNextCheck(weeklyCount)

	if feed.NextCheckAt.IsZero() {
		t.Error(`The next_check_at must be set`)
	}
}

func TestFeedScheduleNextCheckEntryCountBasedMaxInterval(t *testing.T) {
	maxInterval := 5
	minInterval := 1
	os.Clearenv()
	os.Setenv("POLLING_SCHEDULER", "entry_frequency")
	os.Setenv("SCHEDULER_ENTRY_FREQUENCY_MAX_INTERVAL", fmt.Sprintf("%d", maxInterval))
	os.Setenv("SCHEDULER_ENTRY_FREQUENCY_MIN_INTERVAL", fmt.Sprintf("%d", minInterval))

	var err error
	parser := config.NewParser()
	config.Opts, err = parser.ParseEnvironmentVariables()
	if err != nil {
		t.Fatalf(`Parsing failure: %v`, err)
	}
	feed := &Feed{}
	weeklyCount := maxInterval * 100
	feed.ScheduleNextCheck(weeklyCount)

	if feed.NextCheckAt.IsZero() {
		t.Error(`The next_check_at must be set`)
	}

	if feed.NextCheckAt.After(time.Now().Add(time.Minute * time.Duration(maxInterval))) {
		t.Error(`The next_check_at should not be after the now + max interval`)
	}
}

func TestFeedScheduleNextCheckEntryCountBasedMinInterval(t *testing.T) {
	maxInterval := 500
	minInterval := 100
	os.Clearenv()
	os.Setenv("POLLING_SCHEDULER", "entry_frequency")
	os.Setenv("SCHEDULER_ENTRY_FREQUENCY_MAX_INTERVAL", fmt.Sprintf("%d", maxInterval))
	os.Setenv("SCHEDULER_ENTRY_FREQUENCY_MIN_INTERVAL", fmt.Sprintf("%d", minInterval))

	var err error
	parser := config.NewParser()
	config.Opts, err = parser.ParseEnvironmentVariables()
	if err != nil {
		t.Fatalf(`Parsing failure: %v`, err)
	}
	feed := &Feed{}
	weeklyCount := minInterval / 2
	feed.ScheduleNextCheck(weeklyCount)

	if feed.NextCheckAt.IsZero() {
		t.Error(`The next_check_at must be set`)
	}

	if feed.NextCheckAt.Before(time.Now().Add(time.Minute * time.Duration(minInterval))) {
		t.Error(`The next_check_at should not be before the now + min interval`)
	}
}<|MERGE_RESOLUTION|>--- conflicted
+++ resolved
@@ -48,11 +48,7 @@
 
 func TestFeedBrowsingParams(t *testing.T) {
 	feed := &Feed{}
-<<<<<<< HEAD
-	feed.WithBrowsingParameters(true, "Custom User Agent", "Username", "Secret", "Some Rule", "Another Rule", "Look a Rule", "Oh wow another Rule")
-=======
-	feed.WithBrowsingParameters(true, "Custom User Agent", "Username", "Secret", "Some Rule", "Another Rule", false)
->>>>>>> 7da72cf8
+	feed.WithBrowsingParameters(true, "Custom User Agent", "Username", "Secret", "Some Rule", "Another Rule", "Look a Rule", "Oh wow another Rule", false)
 
 	if !feed.Crawler {
 		t.Error(`The crawler must be activated`)
